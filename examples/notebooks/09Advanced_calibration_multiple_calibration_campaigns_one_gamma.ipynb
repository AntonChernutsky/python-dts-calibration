--- conflicted
+++ resolved
@@ -272,11 +272,7 @@
     {
      "data": {
       "text/plain": [
-<<<<<<< HEAD
-       "[<matplotlib.lines.Line2D at 0x1a6c3128>]"
-=======
        "[<matplotlib.lines.Line2D at 0x119cfbc50>]"
->>>>>>> 1ef974fd
       ]
      },
      "execution_count": 8,
