{
 "cells": [
  {
   "cell_type": "markdown",
   "metadata": {
    "collapsed": true
   },
   "source": [
    "# 5. Calibration of double ended measurement with OLS"
   ]
  },
  {
   "cell_type": "markdown",
   "metadata": {},
   "source": [
    "A double ended calibration is performed with ordinary least squares. Over all timesteps simultaneous. $\\gamma$ and $\\alpha$ remain constant, while $C$ varies over time. The weights are considered equal here and no variance or confidence interval is calculated."
   ]
  },
  {
   "cell_type": "code",
   "execution_count": 1,
   "metadata": {},
   "outputs": [],
   "source": [
    "import os\n",
    "\n",
    "from dtscalibration import read_silixa_files\n",
    "import matplotlib.pyplot as plt\n",
    "\n",
    "%matplotlib inline"
   ]
  },
  {
   "cell_type": "code",
   "execution_count": 2,
   "metadata": {},
   "outputs": [
    {
     "name": "stdout",
     "output_type": "stream",
     "text": [
      "3 files were found, each representing a single timestep\n",
      "4 recorded vars were found: LAF, ST, AST, TMP\n",
      "Recorded at 1461 points along the cable\n",
      "The measurement is single ended\n"
     ]
    }
   ],
   "source": [
    "try:\n",
    "    wd = os.path.dirname(os.path.realpath(__file__))\n",
    "except:\n",
    "    wd = os.getcwd()\n",
    "\n",
    "filepath = os.path.join(wd, '..', '..', 'tests', 'data', 'single_ended')\n",
    "timezone_netcdf = 'UTC'\n",
    "timezone_input_files = 'Europe/Amsterdam'\n",
    "file_ext = '*.xml'\n",
    "\n",
    "ds = read_silixa_files(\n",
    "    directory=filepath,\n",
    "    timezone_netcdf=timezone_netcdf,\n",
    "    timezone_input_files=timezone_input_files,\n",
    "    file_ext=file_ext)\n",
    "\n",
    "ds100 = ds.sel(x=slice(-30, 101))  # only calibrate parts of the fiber\n",
    "sections = {\n",
    "            'probe1Temperature':    [slice(20, 25.5)],  # warm bath\n",
    "            'probe2Temperature':    [slice(5.5, 15.5)],  # cold bath\n",
    "#             'referenceTemperature': [slice(-24., -4)]  # The internal coil is not so uniform\n",
    "            }"
   ]
  },
  {
   "cell_type": "code",
   "execution_count": 3,
   "metadata": {},
   "outputs": [
    {
     "name": "stdout",
     "output_type": "stream",
     "text": [
      "\n",
      "\n",
      "        Parameters\n",
      "        ----------\n",
      "        sections : dict, optional\n",
      "        st_label : str\n",
      "            Label of the forward stokes measurement\n",
      "        ast_label : str\n",
      "            Label of the anti-Stoke measurement\n",
      "        st_var : float, optional\n",
      "            The variance of the measurement noise of the Stokes signals in the forward\n",
      "            direction Required if method is wls.\n",
      "        ast_var : float, optional\n",
      "            The variance of the measurement noise of the anti-Stokes signals in the forward\n",
      "            direction. Required if method is wls.\n",
      "        store_c : str\n",
      "            Label of where to store C\n",
      "        store_gamma : str\n",
      "            Label of where to store gamma\n",
      "        store_dalpha : str\n",
      "            Label of where to store dalpha; the spatial derivative  of alpha.\n",
      "        store_alpha : str\n",
      "            Label of where to store alpha; The integrated differential attenuation.\n",
      "            alpha(x=0) = 0\n",
      "        store_tmpf : str\n",
      "            Label of where to store the calibrated temperature of the forward direction\n",
      "        variance_suffix : str, optional\n",
      "            String appended for storing the variance. Only used when method is wls.\n",
      "        method : {'ols', 'wls'}\n",
      "            Use 'ols' for ordinary least squares and 'wls' for weighted least squares\n",
      "        store_tempvar : str\n",
      "            If defined, the variance of the error is calculated\n",
      "        conf_ints : iterable object of float, optional\n",
      "            A list with the confidence boundaries that are calculated. E.g., to cal\n",
      "        conf_ints_size : int, optional\n",
      "            Size of the monte carlo parameter set used to calculate the confidence interval\n",
      "        ci_avg_time_flag : bool, optional\n",
      "            The confidence intervals differ per time step. If you would like to calculate confidence\n",
      "            intervals of all time steps together. ‘We can say with 95% confidence that the\n",
      "            temperature remained between this line and this line during the entire measurement\n",
      "            period’.\n",
      "        da_random_state : dask.array.random.RandomState\n",
      "            The seed for dask. Makes random not so random. To produce reproducable results for\n",
      "            testing environments.\n",
      "        solver : {'sparse', 'stats'}\n",
      "            Either use the homemade weighted sparse solver or the weighted dense matrix solver of\n",
      "            statsmodels\n",
      "\n",
      "        Returns\n",
      "        -------\n",
      "\n",
      "        \n"
     ]
    }
   ],
   "source": [
    "print(ds100.calibration_single_ended.__doc__)"
   ]
  },
  {
   "cell_type": "code",
   "execution_count": 4,
   "metadata": {},
   "outputs": [
    {
     "name": "stdout",
     "output_type": "stream",
     "text": [
      " \n",
      "LSQR            Least-squares solution of  Ax = b\n",
      "The matrix A has      366 rows  and        5 cols\n",
      "damp = 0.00000000000000e+00   calc_var =        1\n",
      "atol = 1.00e-08                 conlim = 1.00e+08\n",
      "btol = 1.00e-08               iter_lim =       10\n",
      " \n",
      "   Itn      x[0]       r1norm     r2norm   Compatible    LS      Norm A   Cond A\n",
      "     0  4.82000e+02   2.948e+01  2.948e+01    1.0e+00  1.0e+01\n",
      "     1  4.82000e+02   6.004e-01  6.004e-01    1.4e-01  1.4e-02   3.1e+02  1.0e+00\n",
      "     2  4.81999e+02   1.868e-02  1.868e-02    4.4e-03  3.4e-02   3.1e+02  7.1e+01\n",
      "     3  4.81999e+02   6.248e-03  6.248e-03    1.5e-03  2.7e-05   3.1e+02  7.6e+01\n",
      "     4  4.81999e+02   6.248e-03  6.248e-03    1.5e-03  1.2e-08   4.4e+02  1.1e+02\n",
      "     5  4.81877e+02   6.248e-03  6.248e-03    1.5e-03  1.6e-08   4.4e+02  8.6e+05\n",
      "     6  4.81877e+02   6.248e-03  6.248e-03    1.5e-03  2.3e-08   4.7e+02  9.2e+05\n",
      "     7  4.81877e+02   6.248e-03  6.248e-03    1.5e-03  6.8e-09   5.3e+02  1.1e+06\n",
      " \n",
      "LSQR finished\n",
      "The least-squares solution is good enough, given atol     \n",
      " \n",
      "istop =       2   r1norm = 6.2e-03   anorm = 5.3e+02   arnorm = 2.3e-08\n",
      "itn   =       7   r2norm = 6.2e-03   acond = 1.1e+06   xnorm  = 2.1e-01\n",
      " \n"
     ]
    }
   ],
   "source": [
    "st_label = 'ST'\n",
    "ast_label = 'AST'\n",
    "ds100.calibration_single_ended(sections=sections,\n",
    "                               st_label=st_label,\n",
    "                               ast_label=ast_label,\n",
    "                               method='ols')"
   ]
  },
  {
   "cell_type": "markdown",
   "metadata": {},
   "source": [
    "Lets compare our calibrated values with the device calibration"
   ]
  },
  {
   "cell_type": "code",
   "execution_count": 5,
   "metadata": {},
   "outputs": [
    {
     "data": {
      "text/plain": [
<<<<<<< HEAD
       "<matplotlib.legend.Legend at 0x1a3178d0>"
=======
       "<matplotlib.legend.Legend at 0x1201d90f0>"
>>>>>>> 1ef974fd
      ]
     },
     "execution_count": 5,
     "metadata": {},
     "output_type": "execute_result"
    },
    {
     "data": {
      "image/png": "iVBORw0KGgoAAAANSUhEUgAAAYIAAAEWCAYAAABrDZDcAAAABHNCSVQICAgIfAhkiAAAAAlwSFlzAAALEgAACxIB0t1+/AAAADl0RVh0U29mdHdhcmUAbWF0cGxvdGxpYiB2ZXJzaW9uIDIuMi4zLCBodHRwOi8vbWF0cGxvdGxpYi5vcmcvIxREBQAAIABJREFUeJzsnXmcFNW5v5+3lu6efZhh2BFQEQQEJLijBkTUaIxZvHGLGk2MNzFq4s0v3myaGHO9Xo1ekxsTEo2aaFyzGBONGwbUqIAogiiioOwMMPv0VlXn90dV9/TM9Mz0wMw0Q5/n8xno6jpVdaq6u771Luc9opRCo9FoNIWLke8OaDQajSa/aCHQaDSaAkcLgUaj0RQ4Wgg0Go2mwNFCoNFoNAWOFgKNRqMpcLQQaDR7iYhcLiLP9tG+DBG5X0TqRWSxiMwXkTf7Yt85Hv8QEakfqONp9g20EAwCRKQ5488TkWjG8vn57t/eICLbRGROvvuRQkReEZELulk/WUScfuzCScAxwEil1AlKqWeVUjP2ZEcicpOI/KaHNu2uv1JqrVKqck+O11f0pbBqcsPKdwc0PaOUKk29FpENwJeUUvv8D0VELKVUf940B+QYA8w44AOlVLSnhvvhuWvyhVJK/w2iP2ADML/DeybwfeADYCdwP1AZrJsMOMClwGZgF3AJ/lPnKqAe+GnGvi4Hngd+BTQCbwMnZKyvAu4DtgEbgesAo8O2/wfUAd8Ljv8CsBuoBe4FyoL2jwAe0Ao0A1cCpwLrOpzfNmBO8Pom4AHgIaAJuKC7889y/WqAJ4O+7Ab+gv/0DXAr4AKxoD+3Ztl+B6CC9c3A4cF5PwfcEVzP9zM/o+6uWYd9fzU4thPs+zsdr0ewj/8AVgOtwXvfB7YGn9ca4HjgLCABJIN9vZbleNmu/2TAyWjzCnA98FrQ5o9ANfBwcLxXgDEZ7acF34G6oC9ndfNd/jL+97kp+OzODq5n5jXYFrQtAm4Prt824GdAOFh3KrAO+GHwmX4AnJ3v3+pg+st7B/RfLz+w7EJwLbAEGAVEgHuA3wbrJgc3rv8FwsCZQAvwWPCDPiD40R4VtL88+BF+FbCBC4MfV3mw/sngR1gMjARWABd12PbL+DfnouD484AQMCK4cdyU0ff0TT5YzkUI4sAn8F2bRd2df5brNxz4VLBdBb4QPJix/hXggm6uf7sbZcZ5J4NrZQLfADZkrO/ymmXZ/+XAs11dj+BaLA3OtQiYEdz4hgMCHAhMyLhWv+nh+9Tx+mcTgjXAeHxBew94BzgR36PwEHBn0LYcX5DOD67DEcF35+Asxx2CL5oHBcujgUOzXYPgvV8CjwKVwef2D+C6jGvkAP8VfM/m44vbhHz/XgfLX947oP96+YFlF4L1wHEZyxOCH4LQJgTVGetbgE9lLP8NuDx4fTmwvsP+V+I/rY0LtrUz1n0ReDJj27U99P8c4F8Zy3siBE/nev45XM+jga0Zy3sqBKsylquCa17Z0zXLsv9chOC8jOWpwc13LmB12FdfCcE1Gcv/B/wpY/ls4JXg9UXAMx32fy/w7SzHTQnBp4BID9fAwrduRme8NxdYk3GNYpn7AR4HvtUfv8H98U/HCAY5IiLAWODvIpJZQdDAf+IHcJVSuzLWRYHtHZZLM5Y3dTjMh/hPoOPwn7hr/cOmj7Muo+3GDv0bhW+NHAuUBe235nJu3ZA+Rg7nv7NDf8qC/szHv1GD/2S9t2zLeN0a/F9Kbtest6TPXym1WkSuBW4EJovIk8A3lVLbu9y693T8rnT13RkHnNAh68jCtzjboZSqCxIdvgncKyKLg35nuy6j8K3T1RnXUPCtgBS1SqlYxnLqO6vJAZ01NMhR/uPPZmCeUqoy4y+ilNrZ0/ZdMKbD8gHAFvwbUDMwJOM45UqpWZld6rDt/+A/EU9TSpUDX8L/EXfVvgXfhQKAiNj4T9iZpLfZg/O/Nji/I4L+LOihPx3pbbneXK5Zb2nXB6XUvUqpY/HdQhHgx73oa1+WH96Ib61lfg6lSqmrsx5Yqb8ppU7Cv2F/BNzZRZ+24t/0D8rYb4VSqjqjzVARiWQsp76zmhzQQrB/8EvgJhEZCyAiw0Tkk3uxv7FBCp8VpFIegP8DX4/vKrhZRMqCnPeJPaR/luHfCBtF5AD8J8BMtuPfwFKsAapE5KRABH5Iz9/T3px/Gf4Te72IDMUPaHfXn47sAMzgXHpkD69ZzojIFBE5UUTC+E/nUfyAN/jnMkEyHqOz0NP59oY/A4eLyOdFxBaRkIgcLSKHZOn3aBE5XUSK8WM+zR36PTb4/FFKJYG7gf8VkaHiM1ZETs7YpQ18PzjmPOBk/DiYJge0EOwf3Aw8CzwvIk3Ay8DePHEuxs/e2A18F/i0UqohWHcuvkvlnWD9Q/iByq74ATAHaAD+ROcf543AjcEAqiuCp/ir8DN/NuG7XHqybHpz/rcAQ/Gzp14E/t5h/W3AhSJSJyI3d9xYKVUXHG950OeZPfQNen/NekMRfrbTTvwn51L8aw7wIL51tVtEXu5i+3bXf286ElybU/BjIFvxn8h/jH+T7ogJ/Cf+57sLP7D89WDdU/ixsB0iknJTXh3sbxn+d+kp4OCM/W3Atxq24YvGF5VSH+zN+RQSEgRWNBrAH8wDfE4pNT/ffdFockFETgV+rpQ6uMfGmqxoi0Cj0WgKHC0EGo1GU+Bo15BGo9EUONoi0Gg0mgJnUAwoGzp0qBo/fny+u6HRaDSDiuXLl+9UStX01K5fhSColNmEnx/sKKVmi0gVfvrcePyUr38L0s66ZPz48Sxbtqw/u6rRaDT7HSLyYS7tBsI1NFcpNVMpNTtYvhZ4Tik1Eb9i47UD0AeNRqPRdEE+YgSfwi9ERfD/WXnog0aj0WgC+lsIFPC0iCwXkcuC94YrpbYCBP8Py7ahiFwmIstEZFltbW0/d1Oj0WgKl/4OFh+nlNoiIsOAZ0TknVw3VEotBBYCzJ49W+e4ajS9JJlMsmnTJmKxWM+NNYOaSCTCmDFjsO1s1Tx6pl+FQCm1Jfh/h4j8CTgS2C4iI5VSW0VkJH4RL41G08ds2rSJsrIyxo8fT/d15zSDGaUUu3btYtOmTUyYMGGP9tFvriERKQlqvyMiJfjlflfhTxhxUdDsIvwZojQaTR8Ti8Worq7WIrCfIyJUV1fvleXXnxbBcOBPwZfQAh5QSj0lIkuBh0XkUvwa5Gf3Yx80moJGi0BhsLefc78JQVACdkaW93cBJ/XXcTWa/iSacGlNOFSXhvPdFY2mz9AlJjSaXvDre+/mzv/6Rr67MSjYsGED06ZNa/fe9ddfzy233JKnHvncc889XHGFP/XCL3/5S+677z4APv7xj+/VwNUNGzbwwAMP9Hq7iy++mEcffXSPj9sXDIoSExrNvsKp237JIfY64Bf57krB4jgOltU3t67LL7+8z46dEoLzzjuvL7o2oGiLQKPpBSFPp2L2FXfccQdTpkxh+vTpnHPOOQC0tLRwySWXcMQRR3D44Yfzl7/4uST33HMPZ599Np/85CdZsGBBp33dd999TJ8+nRkzZvCFL3wBgL/+9a8cddRRHH744cyfP5/t27d32q6jhfL73/+eY489lmnTpvHaa6+l21x22WUsWLCACy+8kA0bNnD88ccza9YsZs2axcsv+5O/XXvttSxZsoSZM2dy22234bou3/rWtzjiiCOYPn06v/rVrwA/y+eKK65gypQpnH766ezYkf/ESW0RaDS9IKzyIwS7arex8pn7mHve/8vL8fuDm266ifXr1xMOh6mvrwfgxhtvZN68edx9993U19dz5JFHMn++P1nev/71L1auXElVVVW7/axevZobb7yRl156iaFDh7J7924A5syZwyuvvIKI8Jvf/Iabb76ZW2+9tds+tbS08PLLL7N48WIuueQSVq1aBcDy5ct58cUXKSoqorW1lWeeeYZIJMJ7773Hueeey7Jly7jpppu45ZZbeOKJJwBYuHAhFRUVLF26lHg8znHHHceCBQtYsWIF7777Lm+99Rbbt29nypQpXHLJJX16bXuLFgKNpheESALwq7+9zAEjazht1sQBOe66Rfcxd+2NwJ4Lwfhr/9Z3HQrYcNPpXa7rKpMl9f706dM5//zzOeusszjrLL/SzNNPP83jjz+efkqPxWJ89NFHAJx88smdRADg+eef53Of+xxDhw4FSLfZtGkTn//859m6dSuJRCKnHPtzzz0XgBNOOIHGxsa0QJ155pkUFRUB/kC9K664gjfeeAPTNFm7dm3WfT399NOsXLky7f9vaGjgvffeY/HixZx77rmYpsmoUaOYN29ej/3qb7QQaDS9QOHfxC597XRelykw66UBOa7Ykb3eR3c37f6gurqaurr2hYV3796dviH/7W9/Y/HixTz++OPccMMNrF69GqUUjz32GJMmTWq33auvvkpJSUnW4yilsorO17/+db75zW9y5pln8sILL3D99df32OeO+0ktZx77tttuY/jw4bz55pt4nkckkv2zUUrxs5/9jFNOOaXd+3//+9/3ubReHSPQaHqBF/xkLPE4klUDdlyjD4RgoCktLWXkyJE899xzgC8CTz31FHPmzMHzPDZu3MjcuXO5+eabqa+vp7m5mVNOOYWf/exnpGZOXLFiRY/HOemkk3j44YfZtWtX+jjgP4GPHj0agHvvvbfL7TN56KGHAHjxxRepqKigoqKiU5uGhgZGjhyJYRj87ne/w3VdAMrKymhqakq3O+WUU7jzzjtJJn0rcu3atbS0tHDCCSfw4IMP4rouW7duZdGiRTn1rT/RFoFG0ws8TACiKkSRJAbsuOYgFALwg7hf+9rXuOaaawC47rrrOOigg0gmk1xwwQU0NDSglOIb3/gGlZWVfP/73+fqq69m+vTpKKUYP3582ufeFVOnTuW73/0uJ554IqZpcvjhh3PPPfdw/fXXc/bZZzN69GiOPvpo1q9f32N/hwwZwrHHHktjYyN333131jZf/epX+exnP8sjjzzC3Llz09bC9OnTsSyLGTNmcPHFF3PVVVexYcMGZs2ahVKKmpoa/vznP/PpT3+a559/nsMOO4xDDjmEE088sZdXte8ZFHMWz549W+mJaTT7Alt+eAij1HZiyiYiSbi+YUCO++ZzDzJjyVfwvr8bwzRz2mbNmjUceuih/dwzzb5Cts9bRJZnzAXTJdo1pNHsAQZ79wD1wCMPk3TcnNunHtiirU09tNRoeo8WAo2mV/g3ZANvr/Zy3uovU7tpXc7tPdcBINbavFfH1WiyoYVAo8mR7/ziAUYpf/CPJXsuBJ7rb5vp4qltaKE7N60KhEC5uVsRGk2uaCHQaHLkJzv+vU/2E49HAfAybuo1t43itacfTC+/9NjPef3Guell5fmZJ57aO0tEo8mGFgKNZoBJuXecZLzd+2p3W1ZLybq/Miv5etu6wCJIuYg0mr5EC4FG00ta8FM5PbVng4JirY0AuMlu0k+l/U9TeSkh0K4hTd+jhUCj6SUt+HnjHnsmBIloCwBuB4uAjEwk1UEISMUI1OASAtM0mTlzJlOnTmXGjBn89Kc/xfP2zL21bNkyrrzyyj7uYc+UlpYCsGXLFj73uc8B7UtZ7ym33347ra2tvdrmhRde4Iwzztir42ZDDyjTaHpJQkKgchOC399+Lc0tLRSP/xgXnn+xv33UTwF1nQ4WQYb/v6MQtFkEg8s1VFRUxBtvvAHAjh07OO+882hoaOCHP/xhr/c1e/ZsZs/uMSW+3xg1alSv5g1QSqGUwjCyP2/ffvvtXHDBBRQXF/dVF/cYbRFoNL2g5fjv4YgNgMrh53NB/Z1cnryPC9+7Kv2eEwSLO7mGMrKGOu07JQTevj8AtCuGDRvGwoUL+fnPf45SqssyzZ///Of5+9//nt7u4osv5rHHHmv3NNzc3MwXv/hFDjvsMKZPn85jjz0G+IXejjnmGGbNmsXZZ59Nc3PndNt169Yxf/58ZsyYwaxZs3j//fdpbm7mpJNOYtasWRx22GHp8teZdJxoZ+PGjZx66qlMmjQpLWwbNmzg0EMP5atf/SqzZs1i48aN/Pu//zuzZ89m6tSpXHfddYBfgnvLli3MnTuXuXPndtv3p556ismTJzNnzhz++Mc/7vXnkA0tBBpNDijPw1NC8ce/kSEEe0bKEvCcjq6hDDpaBCnXkDe4LIKOHHjggXiex44dO7jrrrvSZZqXLl3Kr3/9a9avX88555yTrvmTSCR47rnn+MQnPtFuPzfccAMVFRW89dZbrFy5knnz5rFz505+/OMf8+yzz/L6668ze/ZsfvrTn3bqw/nnn8/XvvY13nzzTV5++WVGjhxJJBLhT3/6E6+//jqLFi3immuu6TadF+C1117j/vvv54033uCRRx5Jz2727rvvcuGFF7JixQrGjRvHjTfeyLJly1i5ciX//Oc/WblyJVdeeSWjRo1i0aJFLFq0qMu+x2IxvvzlL/PXv/6VJUuWsG3btj76JNqjXUMaTQ4kHQcTMEwLxwiD6xegW/3hdsK2yUtPP0Lr7m38+zd7dnl4jp8K2q1F0DFGEMQG9ipYfH3nAmp7zR6U2EjdYLsq03zaaadx5ZVXEo/HeeqppzjhhBPSJaBTPPvsszz4YFu67ZAhQ3jiiSd4++23Oe644wBfRI455ph22zU1NbF582Y+/elPA6QrhyaTSb7zne+wePFiDMNg8+bNbN++nREjRnR5HieffDLV1dUAfOYzn+HFF1/krLPOYty4cRx99NHpdg8//DALFy7EcRy2bt3K22+/zfTp09vt65VXXsna93feeYcJEyYwcaJf7vyCCy5g4cKFuVzmXqGFQKPJgWQihoeFCbiGbxF4GFh3zaNOSplnNTPW3QT0LATKDSwCN9lhTTcxgrRFsDdCMDB1kbrjgw8+wDRNhg0b1mWZZvDnD/7HP/7BQw89lJ4jIJNspaeVUpx88sn84Q9/6PL4XT3l33///dTW1rJ8+XJs22b8+PHEYt1PQpRLyer169dzyy23sHTpUoYMGcLFF1+cdb9d9f2NN94YkJLV2jWk0eSAk4iTFP+5yTNC/v8iHChbOULeocEamvO+3MAiUIFryHVSo4Yd6nftYOumD5COA8fSMYLBlTWUSW1tLZdffjlXXHEFItJlmWaAc845h9/+9rcsWbIkq1AsWLCAn//85+nluro6jj76aF566SXWrfNLd7S2tnaaNKa8vJwxY8bw5z//GYB4PE5raysNDQ0MGzYM27ZZtGgRH374YY/n88wzz7B7926i0Sh//vOf00/zmTQ2NlJSUkJFRQXbt2/nySefTK/LLFvdVd8nT57M+vXref/99wG6Fbm9QQuBRpMDiWSMJL4l4AYxAhAapBwAoze++8AS8IJYQTIRPCE6CXb/33zKfn1sFiHwBWCvLII8EI1G0+mj8+fPZ8GCBemA6Ze+9CWmTJnCrFmzmDZtGl/5yldwAlFcsGABixcvZv78+YRCoU77/d73vkddXR3Tpk1jxowZLFq0iJqaGu655x7OPfdcpk+fztFHH80777zTadvf/e533HHHHUyfPp1jjz2Wbdu2cf7557Ns2TJmz57N/fffz+TJk3s8tzlz5vCFL3yBmTNn8tnPfjZrRtOMGTM4/PDDmTp1Kpdcckk7sbjssss47bTTmDt3bpd9j0QiLFy4kNNPP505c+Ywbty4nK99b9BlqDWabrjmO9/my5dfTYW0Yt41n2HXr2fF/5zB4S1LaFJF7DJrGO99xLvWJCY573Z2v2T45b3v12GYBsueWMjsZd9i6cwbOeKsK2io30XF7Qfyr9Ff5JjNv6WBEt4v/Rizmhen9/evX1/NMZt/yztn/JHJs0/Kqe+6DHVhoctQazT9wI5du7k19Eteeu4Jtuysb8sWCny2Jl46zdNUHf39nUkGriDltPf3OymLIFiOUtw5JSllIeiRxZp+QAuBRtMFzbUbAbj0w/+g4V/34koqt8IXAguXVJUJy+t5trJEzB8/kCoglw4AB8IgQWaQyvg3lSWUchXponOa/kALgUbTBfGW+vTrkkQtSfF91amMHhM3PZm9TWeLwO3w9O4E6aIqCBanAsCO235ZiaRFwU2NJA4EoLdlqAeD61ez9+zt56yFQKPpgkRrm79fnCiOkQpaBq4hUenXVuAayvxBJhNxEqptzgEnEQwgS1kEnsPzj95JtNXPlGmzCCRtAbQJQSAAvQhKRyIRdu3apcVgP0cpxa5du9JjIvYEPY5Ao+mCZEtj+nUo2eQPJAMIYgSOMtI37IiKg/gDk1JZLslEDBOL0A9q2fajSXhBLEBlWADzVl3LK8lvMyFYhpQQBBZBynrYA9fQmDFj2LRpE7W1tb0+d83gIhKJMGbMmD3eXguBRtMFTrTNIog4TSRDfqoopn+jdzEx8G/YJURJKJNkPJoWAieZwBMLDBNHLLxUtdGUEKSe9h1fICRdWVQQUhZB+xhBb9JHbdtmwoQJuZ+wpmDRriGNpguSzbvTr4u8ZtzUQLKSGgBcDIzgBp3EIiZhkom2+kFOIo4TjD1wxE6XnU7XC0qNDUjVHPLaXENGyk3UMUawhyWcNZru0EKg0XSBatycfl2imnFN3wdbc+BMABwx05PYxyVEErstFRTfNZQMjG5H7LYYQcdyER0sgnbB4g6uIeW5bF+9hF0fLO/Tc9UUNloINJoOxJIu/1i1mUjLFnaHfb9rmWpBmX6MYPzcS+Abq/Ew0kKQxMbBYuVbK3j11ZcAfyrKVMqpa4RIxPygMF4SRxnpmIAEFkFmsDhlabSlj7aNLB7+yBmE7vtkv14DTWGhhUCj6cC/nv0Tpzw6hYjbxNbjfsSqyVcRFgcvsAgQgYoxfowguGE7YuGIxbyXL2T0kxcBkIg2Ezf8bVqKRtO8Nah748aJSrhNCNzOQpDOGvLau4ZS2UMlqsPMVq270Wj2FC0EGk0Hipo2AGB6CcxQEcnysQCEikrbtXMx00FdBxsPP1W0DP8mnYg2kzT88snJ6km42/26N4YTI0oREqSRSpZgcSoInZqRTDJiBK0qjCFtKaGblz4ON+ugsGbP0UKg0XRABcXgLJXAtIsoKvMri1Ycdlq7dh5tMQJH7LQbKFU0OBltIhEIQWTUFIrr3/PXOzGiRjEE5ahN1x9xLBljBKTjALKMGIEj7ZP9Nr61ZO9OWFPwaCHQaDqQmi/A8pJY4QglQ0cBUDlmUrt2rhiYwZO7Kxau+BaBKI+VP5hJ887NuJYvBOWjDqEisRUAw0uQMIowHF8AjMA1ZLm+ZWDgpi0CN0g17S59tNMkNhpNL+n3b5CImCKyQkSeCJYniMirIvKeiDwkIp1rzGo0+SQQAlslsEJFVNYEQjBsbLtmHiZ2akSxGP6YAXyLYLqxHmPHKlzTn5g8UlpBxPNv/KYbI2EUYwQ3ftMLhCD431RO52Ax/lSZ6RHGKRItnaa11Gh6y0B8g64C1mQs/zdwm1JqIlAHXDoAfdBociaVxWOpJHY4Qln1GOJn349Y7Z9ZXDEJBzWGFJKOEaTiBlasDtf2haCouJwIwRO/GydpFbdZAkHBOtsLhEF5aZeTlzGOwMFsN45g47In4SejkMAZNdjmKtDsO/SrEIjIGOB04DfBsgDzgEeDJvcCZ/VnHzSa3pKqDhoigR0qBhHCU8/o3A6TkLSVhXAN3yKwgpv4iMaVGFXjASgqq6BE+RaB5cVxrBLMwCKwPL8mka18YTBwMZRLXNntqo8mMcFzKVL+dts2b/A7EsQWEvFoum+NLy4ksXVVn1wPzf5Pf1sEtwP/j7bJWKuBeqVUKiq2CRjdz33QaHpFaraxkEpid1PIKxUTABBU2jUUFl9IxrKNkoP8ydNDoQiCIhGPYXlxXKs47QqyVIIkNmEvTlL5AWjBI4mFl5E+6ooFiWZMPL/OUWou20C4Gl5rm8y9/Nlv8d7D3++Dq6EpBPpNCETkDGCHUipzCGS2WZizlkYUkctEZJmILNNFszQDSuCft0kSChd12czrIAQqYzmFXVTmrzcMohLhg5UvMcl5FxWpTAuB7SVIiE2YODFCGPiuoaRYaXePKA8XE9WwiS0yPOhn+4qkwxZd0+7YyXj3k69rNCn60yI4DjhTRDYAD+K7hG4HKkXS+W9jgC3ZNlZKLVRKzVZKza6pqenHbmo07Uk9mYRJEgrlJgRkWASZhDPGHkSJULf8Ud4sPhZr1GHYKSFQSd8iUHHiEvaFQHkksfFSk9YEFoIRq6PVLKOZYlTMr44qbvZJcQyv51nTNBroRyFQSv2nUmqMUmo8cA7wvFLqfGAR8Lmg2UXAX/qrDxrNnpDK5zdEYVhdF+jNFAIPM6tFEC4uT7+OGUWEWrbRWjUZw7SxVRAkJoEjNsXiC4GJi4k/XiDlGkpZBHa8gZhZSr1RCUEtJDPZkrV/pup51jSNBvIzjuDbwDdFZB1+zOCuPPRBo+kaN7cnaUWGEIiJZ9id2kRK24QgYRRRFNuBRMoR0yYUBIdtksQkGIEsoXTWkIPtDyjzPF8IxCLsNJC0S2m2qrCb/Kk0zWRjp+MCmNoi0OTIgAiBUuoFpdQZwesPlFJHKqUOVkqdrZSK97S9RjOQSA7zD0MHi0DMrK6h4uKy9OuEUUSlU4sRqUBMizD+Vz+skkQtv10y5RrCwxHbL1n9oyEUuw24YlLkNOLY5TRGRjKi2S9ZYSebebTkXHZT1u7YlrYINDmiR6JoNB3I1bee6QpSYqKMzq4hKxROv3bMYoZ6uzCLKzAMi3Bwow5LkrhVAcAQbxcGHiYerti4sSYADk6uxcWi2GtB2SUkDvkkI7xtgD8gbdTosekxDSm0RaDJFS0EGk0HjBwtgk5CkMUiyCRplRASB7tkCGLaFEnbcZLhSgCGqjrMIFjsGhbJjHmTXbGwSaJMi2lz2sY12F4MI1JGSLW/8Qt6EhtNbmgh0GgyiCbcdrOMdYeXYQGIFQGjeyHwglHG4ZJKxGxvPSjLH6/QqIoxRWHh4EgYL9peCCzloAyb6srK9Pu2F8cMFWPgtc2HjJ/S2vqLuahofU7noylctBBoNBk888AtHJ14Jae2KQtgy6f/yIGX3oXKEIL3rYP8+8e6AAAgAElEQVR4d/497dq7kSoAImVVGGb7wLIyQ7zmTSZ+xQo8JYRwcMwwXqwtEOyJRYgkYlhtg8mAkIpjWjZxQsRjbaOLTeVSvON1Nm5Ym9vJawoWLQQaTQZjE+tzbptyDQ07dA7FQ0a2W9cYGs6kOZ9u956UDgOgpGwIRmARuCq4oZthjvzRq9TUjMBDMEThGSGIN6W398TyS1oElshqbxyeEsIqjpg2cQmRaG1Ot69SdQAko9nTSzWaFFoINJoMEpW5T/CSyhoy02MNMgfOdx5Eb5X7I4JLKtosghhBMNkMZ2zpD2lTYmImMiyClMUR/D/mP5ez1p5EiASGFaKVYlpb2lxJxUGRu3jTTmjekfN5aQoPLQQaTQbK7UWANSj/LFmyhZDOQnDgUZ9kyegvESkqwTD9m3k8VYU9o7KpKW1CYGQMFkunpwZCUFFk44lFRMUxLJuoUUysqa7zOW1aDrdMBJW1motGo4VAo2mHl+TVYf/m1/7vka5vrCrLT6uqZgTHf/lWxDDSVkSL+CUoxAp3aq/EwHTafP7p+Q4yYhGeWFjiYZg2cbOEeEvnwHBzgz+fcXTnhs4drdsAOphc8Ggh0GgyUG4SZdjd3OK72TbTCshiEWSScg21mMHI4w5C4CkBMTHdGDHlt3VT7qNMIQisEcOySZilxDNcQymspB9n2L69s3uo5VcLaP3ZMd32VbP/032+m0ZTaLgOmLn+LKTLJSdU0e2WhhXECKxycMDoIAQKUIaJ7cVokWIiNOBafvqpmO0tAvCFJWmXQmv7p/udqgLT8QPIjtN5fIQRrWs3nkFTmGiLQKPJxHNALFTWium58fr4LzHhMz/oto0ZWATJQDAMu4NFgIESXwhaxRcAzy7xVxqdhcC0Q7h2KW60fd2hXWY1dhBnUKnZzjIw9sj20exvaItAo8lAecms/vreMOviW3tsk6pq6kSqoBEkVNK+HwiIQciLETOKwQWCNpkWQWrsgmHZeKGyduMOwE9jrXT9GIGbRQj06GMNaItAo2mHeE6PI4S7YsIZ1/DmtGtzapuyCAj7FsGYGfParfcQlGERUTHiZjCnQSj4P6PKaWpQm2mFIFwG8fZC0Fo8hoibsgg61x7SFoEGtEWg0bTHc8C0saTnJ+WO7qNh46YwbNyUnA6TnufAjhD77m6G2+1TUD0MEJMwcRzTL1FtBJPkZLMITNOGcDnSuhXleemeecOmUlT3bHBqWgg02dEWgUaTgXhO+kYbVaHu2+7FTdQKgsViRYjYncchKAQlBhEVb5vnIOUGyhIsNm0bs6gcM9GEF7iAHnDmUV41jCLlp6B6mRbBZn8GWUO0EGi0EGg07RAvmb7hRqXriesBTDfa7fruSN/MQ9mP4SFgmITESQtBauBae4vAX2fZYexIMeLEcZwEMWVz5vcfwbIjRIIpP1LBYuXE4dfzcJp3+cfKacyEZn9GC4FGk4FvEfg316h0PV8x0G6wV2+JFPv+ftPKbnUIQPC031x1GNepy5DUSOaMgnVeULXUtGzEtBHl4jpJXExKwxaGHU6PVE5ZBC112wFoWP00AK6+DRQ8+hug0WTiuYhhUW9W0zz8yG6b2m5sjw9j274AqGT2kteCSheXi5RW8MMf/k962cgMZtu+WJl2GDEsDOXgJH0hADAzLI6URdC4y5/QpvrJy/339yJVVrN/oIPFGk0GhkqCZVP5n+9Qma2GUAa2t+cWQQoVb87+Pv7IYgAjHKSNpi2CDNdQMMjMsmwMy8bwkrhOMl0Z1cwYn2AkGqFhE+76F9sdy9NCUPBoIdBoMlGu73rpwmWTSUvJGFoaN1HSY8uuSXjZb8IK0haAmRpjkLIIMm7uEjzxW7aNYYZ815CbRAUWgWW3WQSHvHkzrPgBY4HXvYPZoYZwqrnUz1DSFDRaCDSaDAzPaVfUrTsOu+Kh9pk4vWTpGU8z49BpWdepYBwBgBUJLAIjdXNvE4JUjMG2QhiWhakc3yJICUG4TQgc103XwXjpsJ8wa+O90KhdQxodI9Bo2mF4DpKDNQC+/90uKtvjYx0x+yjKS7qwJ0TSo42tSDCQLHANZVoEZjCAzDANTCuEoRzcZBI3cA3ZGTGCZvH3l1AWF512LF5kCKBdQxptEWg07RDlDyjLJ60qzA6pwijyRx2HinwhSFUstUIZJTCibfMPiBXCUC6em8TLYhGkBo+ZuBRHiiHiVz5Vop8HCx0tBBpNBoZywMrvz+KNz7xAJBzG+sifOzktBOEgMJzh99868Vx+9JHJDwDTtDAJhCCwCEIZbW38rKE4IYotEwn7+9UWgUYLgUaTgaFcMHNzDfUXx87wy1S8VbsagNKasQCYQfaQleHuOWPu8Zx24hx/vRUKYgRO1hhBUTB1ZWrcgBH23Vo6RqDRNqFGk4GhnLY6QHnGCcodVVVWAmBHfIvAznANiQiWGdzYLRtDubhOIh0jCIXbBsUV4Y9Z8AJXkBkEoVso7sez0AwGtBBoNBmYykn74vPNwUeeyoPHPoEEs53ZwY3bDmUf8WxZNiYOynXSriHb6jwWImURhANXUXouZE3B0uU3QETuyGH7RqXU9/qwPxpNXjGUi8oxa6i/KSsKcc6C49PL4SB7yA5nr09k2CGs1DiC1PzGWabMTAWSo8EYBkPPSVDwdGcRfApY3sPfZ/u7gxrNQGIoF9PaNyyCjoSLfBdOqAshsCwbAxfPcdI3+2ykBpCFpn+G8xLf0ZPTaLoNFt+mlLq3u41FZEgf90ejySsmDuyjQpDy91tdxDDMtGuoLWsoGynX0MfGD+V/vvQp5He/6fvOagYVXVoESqnbe9o4lzYazWDCVO4+EyPoSKRsCJcmrsnq7gG/rpCFi+ck2uYwCHBU2089UyTENDCUtggKnS6FQERuFpHLs7z/DRH57/7tlkaTH0zldFkaOt+EbYu7fvKDLtdblo2pXLxkDNdofw5x2oQhNT8BgGGYOkag6TZGcAawMMv7/wuc3j/d0Wjyi4mLae+bFkFPWLaNhYubTOB1EIIEbcvV1KdfG4alhUDTbYxAKdXZZlRKedKVbarRDHJMXNQ+GiPoCcsKYYoHTqyTaygh/vJ3kpfSXDyGVEqgGLJXU25q9g+6E4JWEZmolHov800RmQjsfSF2jWYfxMLZZ9JHe4tpGiSViRdv6WQRJCUECs4//xJGHDAx/b5hWpjaIih4uhOCHwBPisiP8VNFAWYD/wlc3d8d02jygam8QWsRgJ8R5CVaOhXOc4Kf+tCqIVSXZkxWY5g6fVTTtRAopZ4UkbOAbwFfD95eDXxWKfXWQHROoxloLBwIDU6LAIIbfqIVlVEv6RfOmdQPOYxPNPyBiZXD2rX3hUC7hgqdbseWK6VWARcNUF80mryiPI8QDqqLEg6DAUdMSLagzLan/lOuupMhxSFe//AiZkbaWwpiGpg6fbTg6bHIiIg8nuXtBmAZ8CulVNYZvEUkAiwGwsFxHlVKXSciE4AHgSrgdeALSqnEHvZfo+kzHNdBkC4HbA0GXEwkGYVIVfq9g2r80hTzpwzv1F5bBBrIrejceqAZ+HXw1whsBw4JlrsiDsxTSs0AZgKnisjRwH/jj1qeCNQBl+559zWaviMZj5Ic5JXZHUzMZAtkWATdYepgsYbc5iM4XCl1QsbyX0VksVLqBBFZ3dVGSimFLyAAdvCngHnAecH79wLXA3f2tuMaTV+TTMQRsRm8jiFwsTDcaM6zrIlh6GCxJieLoEZEDkgtBK+HBovdunRExBSRN4AdwDPA+0C9UsoJmmwCRnex7WUiskxEltXW1ubQTY1mz0k6DitffmrQWwSemJQkd+OGynNqb5qmtgg0OQnBNcCLIrJIRF4AlgDfEpES/Cf6LlFKuUqpmcAY4Ejg0GzNuth2oVJqtlJqdk1NTQ7d1Gj2nLVLn+X4ZV9Pp1kOVhxMahKbsKon5NTeMCxM0TGCQqfHb71S6u/BILLJgADvZASIcyo6p5SqD0TkaKBSRKzAKhgDbNmjnms0fUi4yJ/0xe2maudgwBWLSq+BihHjc2pvGH6RAOW5iDG4z12z5/RoEYhIMf5YgiuUUm8AY0XkjBy2qxGRyuB1ETAfWAMsAj4XNLsI+Mse9l2j6TM8zwWgRLXkuSd7R6qy6JChI3JqLyI4ykB52j1UyOTiGvotfizgmGB5E/DjHLYbCSwSkZXAUuAZpdQTwLeBb4rIOqAauKvXvdZo+hgn4Ru5JWpwV09JCUFZZXXu2yBpIdQUJrk4RA9SSn1eRM4FUEpFcyk6p5RaCRye5f0P8OMFGs0+g5vwSzNbMrifjG2VBKAkklv6KPgzlil3sEdHNHtDLhZBInDtKAAROQh/jIBGs9/gOYPbEkhhB2Mze1Mg2EO7hgqdXB4CrgOewo8N3A8cB1zcn53SaAYaL7l/PNsYqvcuHoXguk7PDTX7LblkDT0jIq/jZ/wIcJVSame/90zTp/jj+3r3pFhIuIEQxJVN7k6VfY89mWTGxUC0RVDQdCkEIjKrw1tbg/8PEJEDlFKv91+3NH3N1/+wgl3NCf5w2dH57so+Scoi2GSP46A892VvENX7MQFKBFwdLC5kurMIbg3+j+DPQ/AmvkUwHXgVmNO/XdP0JWvWvks0lsA37DQdUU6cN0qO4+DLfpfvruwVBr2/obsYGDprqKDpbj6CuQAi8iBwWWoOAhGZBvzHwHRP01fcoW5meHgnuqp4dpQTJ140gtKK3NMu90WiRHq9jcLQ6aMFTi7B4smZE9EopVaJyMx+7JOmHxjLNsqlNd/d2Hdxk+0mcxmsLJxwO1t31nF3L7bxMBAtBAVNLkKwRkR+A/weP4X0AvwRwppBQjTh6przPaA8B/aDEgs3fGFBrz9pD8HQweKCJpdxBF/En6LyKvy5it8O3tMMApRSHPqDp9JCoPYgmFgQuEkwBv+QKsMQTKN3mWEKA0+njxY0uaSPxoDbgj/NIOOpVduYLe9QHIwBbE24lIQH/w2vz/FcMAbvpPV7gyc6fbTQ6dIiEJGFPW2cSxtNfln+3kc8Gv4RRlBquKl1/xg41ed4yf3CNbQnKMQXQk3B0t2j4VkiknU+4gAB5vZxf/qd1Vsa2Nmc4MRDCmOOgwM++nP6dTPFtDTthiEleezRPorn7BeuoT3Bw0TpcQQFTXff/G/lsP2SvurIQHHlH1bwfm0LG246nV/9830+cdhIxlYV57tb/caoljVsP+q7DB82nOjfbqC1sQ4Ym+9u7XOI5+Y8veP+hkJAaddQIdPdOIJuZx8bTCRdD9v0vWCZ/vH/evId/uvJd1h342lYZi5x88FHVXIbkXGzYco8Ev+4nbc3bOKwadPz3a19DvGSqEK1CMTA8HSwuJDZP+9+GbyxsZ6J332S7Y2+l+u8xrv5g/1jbn7qHUL4JXs/3L1/5tdHEy5Vqo6yoWMAKK2oYu0H6/Pcq30Uz0EK1iIw8HSwuKDZr4XgoaUfcfFvXwPg9Q/r8DzFzPhSjjHf5hcvvM/ayEU8VH4H9a2JPPe0f9i0u4XhUo9R7s9WJQcez/T65/Pcq30TUW7BxggUgqdjBAVNt998EakBxgHrlFL1A9OlviPheLS0Rvmk8Rrx5AyiSZdkcMph/Jv/UYlX+OfuHTCuqk+PrZTC9VQnl1NjLElpyMIwhITjEU26NMcdLEP4oLaFERURttRHeWdbE2dMH8mmuijTx1QQS7o88OpHHDmhiuUf1rFyUwNzJg6lvjVBkW0SdzxGVhTx6vpd7G5JoICXVq7lpSILIuX+wSedztRXH+3T89xfEM9BzMIUAk9MXwg1BUt31Ue/BPwEeB+YICKXKaUeH7Ce9QHV1HGx+RTftR/gmZ3HEHcWMFzqAHg3cjEAcYkQ370RmLzHx4k7Lis3NRAyDUYPKaK+NcnVD61g1eZGZoyt5LDR5azZ2kRjNMl7O5oBGF1ZhON5bG+ME7YM4o7HpOFlvLu9iZBpkHA9bnjibQ6oKuaj3a0cUFVMwvH44+ubEYFzjhjL9/60iqMOrKK8yGbx2lpGVkQ4tCbM1JHlOK7wicMbkdoJ6X6GKkdSoRr3+Dz3Z8RzUAU6jkAhehxBgdPdI9DVwFSlVK2IHAjcDwwqITh425N8wn4AgFDLZmKxKMNohGOvhJfvAKC2Yhrbt23ptG3C8Vi/s4U7X1hHyDI4c8ZoYkmX255dSyzp0hRzqCkLs3pL2421osimOe7geooLjj6Azxw+hi31UYpDJlfPn0jINKhvbiUSiRBNOIwutxlRAhW0sKMpxqjoe6xsrWZKaBuhra/DoWdC4ya2lkzmw7oER330G2TskfDhy7BiGRfNnIa4CTBDMHYz1EyG9f+E9Vv9nPhkKxx+Qbp/4aJSHOLtgueFxuJfXkn14Wcy9aj57d4X5YJVqBaBoctQFzjdffMTSqla8OcZFpFBN1+HVVSRfu0lYiRjLcQIU3rIqb4QXPosRc/+lK3bNrNsw25MQxhaGuay3y1nzdb2T84PL9uUfn3ZCQfyxsZ6hhTblEds5kwcyqenlDNiSBliR9i1ezfVS76PLH8ZRs+C8inw+pvQuhs+fNHfSc1kSLRCw0dgFzMm2QrDpjJzx2oorgYEVj0GleMYufFVRobLYNRMSDRDuAzO/Bny4u3+e8XVsH0V2CUw93swZrYvApEKCJen+y2hUoqI0xx3qCge/AXWesuSu77NCdvuZdlLm6GjEHhOwY4sVhgoPaCsoOlOCMaIyB1dLSulruy/bvUNVrEvBDHCqGSUeKyVpIRg3LHwnS0QKqG0ehSJdZv43C//1W7bsrDFl+ZM4Nxx9QwdOox4yRg27mpg4u5/Ijv+CGProWwEbFoG//w7/DPYsHgoQ1t3wgHH+seJNcDuD2DSJyBUDNPP9m/YyoMh46HyAP9G3rwdKsbAlhUwfBpYGTfqRAs0bYPqDlOmnPdg7y6IaeGKSSzaUpBCMHHjoyyvPAUr0dk9Jsop3HEEYuDpGEFB05sBZcv7syP9QWnFEABazHJw4jjxVhISAhEI+aNrwxOO4cilv+C37qkohHmHjuCbh+xkyprb4aWX4SV/X0XAIakdVx4A9R+1HeiAY+GIS2HccRBvhOYdcMAx0JvgY2UwyGt0x4nh8PvaUQT2kBgRmpoaufbx9/jtF4/sk30OFsLEMQ49nfCyX3VaZygHVaCuIYUBOkZQ0OzXA8oqKv1JRqJWOTgxkrEojnR4Eh45kwXmct43v+Avrw/+Upz4bRg/B3atg22r4IRvQfnIbo46Emom9eVp9CkxiVBXu4Wfb/gUrYktFIcK4+anPI8y1ULZ8AOx3KZO60W5SAGnj+paQ4VNd1lD3QaGlVJn9n13+hazqBIAJzwEcWI4iVaSRodQR9WEzhuOmgXnPQylGfWIJpzQjz0dOBJGEYn6LZRInHXbtnPwAaPz3aUBIdrahGBRNnQU4jV3Wm96Dp5VqK4hUwtBgdPdI9AxwEbgD/hzFPeuyPm+QPkoAIziIeDEcOJRnI5CYJhw5s/g/edhyllwyClgF+WhswNDwoiQaNoJQPO296FAhKC5oQ5DiikbUoOhOlsEpkpihPbfz707PDEwtRAUNN0JwQjgZOBc4Dzgb8AflFKrB6JjfUIwkMowTMSN4yaiuB2FAGDWhf5fAZA0i3Cbd/mvm3bkuTcDR7RxF2KUUF1UShJFLNpCpKitCqvlxVHhwhQCJaaemKbA6TKZXCnlKqWeUkpdBBwNrANeEJGvD1jv+oJzH6ShZjZuIsbL72zGNQddFmyf4phFSGsgBC0N7dZtbYjmo0sDQrS5jqhRihgGjVJKc93OdustlcAMFeZ3wxML5Sbz3Q1NHul2VJGIhEXkM/jzFX8NuAP440B0rM+YdBoSLqW+sZH3t+7EK3AhcM0ijNhu/3W0TQgaWhLc+N838s/VG/PVtX4l0VxP3CoFoMUopaWhoxAksUP7bzny7tBCoOluhrJ7gZeBWcAPlVJHKKVuUEptHrDe9RFmKEKYJMXEiVN4+fOZeHYxobhfZkPF2oTgo40f8PPQz1jx1N243v43r3GitQ4nEIKoUUa0cRe7N65Jrw+pBLZ2DWkKlO4sgi/gp85fBbwsIo3BX5OIDKqCNWaoiBOMldwa+iUxVdhCIKFiwomgfmC8LWhav/FtAP698Q7+sfzdfHStX3FbG3BCfswobpfRvGkVVXcdzbuv/B0AmyR2OJLPLuYNz7BQWggKmu6E4E2lVFnwV57xV6aUKu9mu30OM1RMufhzDiTV4Et+6kvMSBmlju8aMuJteh7b9h5rq+ch4VJ2vnAnSuXfKkjNIdEXqGgDXiAECbuCsnceAaBx6/sAhFSSUIFaBIipXUMFTndCkP87QR9hZTzpRdzOOeSFhFEylGH4wWIz2WYRJGvX4Y6YgXnxXzmt5XHuWfJennros2nLFmpuHcHyV/toNtR4Ayqou+SGK5iUfJtaKvFa/GsRIkk4UphzOXuGrS2CAqe79NFhIvLNrlYqpX7aD/3pF6yM/HDDK+wnH7tsKFXSTANlWElfFLc1xBjfuJQJ08/BHDUdSmtY8NypOMetG/ApPNds2MwHOxop37KEMaKIvvMsHHX8Xu9X4k1QGowIt/2g8HtDT8aI1uE5DiYeYhfmgDIME6WnqixouhMCEyhlMA4k64AdbssGKbMKe+CMXTYMgEazEttpJul6/OS/f8QNkToiEz8OQM2/3QF3n8KmnbsZM3zogPYvdv/5nJ5cwUdeDbVWDWbduj7Zr5loRAVFCItnnMWixl0U10xEdqwmkYiisCkyCrM0txILtGuooOlOCLYqpX40YD3pR8rLytKvJ9UUZkAwRajMr7/UGhpKON7Mb59exh2h/yMx+2v+KGuAA45mkzmWhi1rB1wIKpydrJ16NcPf/R0fHnIJkfUv9cl+7WQTXolfhHD6USfBUSex9InfYMbrSUSjKLEp0AgByrC0RVDgdPcINOgtgRSZQUDD3T/nJ86VorKg/lLZGIa4O5m09Ls0z/oKoU/8pF27ZqMMFRv45LBK1UD1CZdS8b0PsEbPwO6jmE7IaSZUUtnuvXBZNaFkI4l4K0kK1C0E/lzN2iIoaLoTgpMGrBf9Tdi3CNyRM+GMQRPa6BeKyvyn4mj5BKqNFo4YLpSe1tnw8wwbLznwomngYQYTxIRLK/ssuB9xW4iUDmn3XlHFUIqcBhLxmF+evEDRFoGmuzLUuweyI/1KUIXUnP55GHZonjuTX8Ilvp/cMYuwP3Mn9sHzwe7sLnPFwsuD9WQqFxUEbYvKqlFeS5/st8hrxitrLwTFlcMZ7X7AB7s3YRbyQEPDAi0EBU2/RcdEZKyILBKRNSKyWkSuCt6vEpFnROS94P8hPe2rT6gc588YVuBIyLeOdscFDvtcWiQ7ogwLN28WgR+rKC2vokT1jRCU0EJJeXW790aOPZh1Mp6dq57DkQJ2DZlaCAqd/kyTcIBrlFKH4het+5qITAGuBZ5TSk0EnguW+5+rV/rz+xY6QWbMnInDum3miY3Kh0WAhxnMC1BSUUWJiuK5ezd7lue6FKsYpeXtRc8wDWqrZmHvegfHKGSLwAY9jqCg6bcpmZRSW4GtwesmEVkDjAY+BXw8aHYv8ALw7f7qhyYL/2895eGybpt4ho3n5EcICKaMNO0QCUxiLY2UlWe3XHKhuakOIUJZtqkoi6oINa3rPHNdASGGiWiLoKAZkMRpERkPHI4/wc3wQCRSYpH10VRELhORZSKyrLa2diC6WTgUV/U4Ubs/2nRghUAp5VsEGX1rlhJaGvcuXNXauJsW6WLUsGFgezFcs3CFQLuGNP0uBCJSCjwGXK2UyjkfUSm1UCk1Wyk1u6ampucNNH2KMmyUM7AphZ7nYYjCMM30e1GjhGhj3V7tN9pUR9ToQgjEwPbiuAVsEWDYWggKnH4VAhGx8UXgfqVUah6D7SIyMlg/EiicabIGE3nILXcdh6Qy270XM0qINe+dEMQadxM1S7OvFANLJVEFOnE9gJgWorQQFDL9mTUkwF3Amg51iR4HLgpeXwT8pb/6oNlzPCM04K4hz03idfhKxq1S4i17JwSJljoSVtdCYOKAFGZ5CQAMW8cICpz+fAw6Dn9Og7dE5I3gve8ANwEPi8ilwEfA2f3YB82eYloD7hpyXAejgxAkrDJUS/1e7TfRsBUv3EWpDMP0xy4UsBAYpoXoyesLmv7MGnqRrstU7D+jlvdXjBAMsEXgOk6nG7IbKsNrbehii9zw6rfipiqPdkDEwMJFDUzexD6JGBaidImJQqZwv/2a7jFDMMAluz3X6eQa8sLleLG9EwKzeTNSMSrrOiUmBi7IflNaq9eIZWuLoMDRQqDJijLzESxO4tI+WCyRCojuXYygoul9ysZMy7pODAOLzpZIISGGhaGDxQVN4aZKaLpHTEQN7FOi57p0fDYpGjWFmpeu5/kHbmHYtHkUl5QSrd/G6AOn8vZfbsUIl3DwCeey+a0XmHLCZ7GLK1Cug9taR8P2DdhlQxmR/Ahv8hHZDyompvIK2zVk2jprqMDRQqDJihgGaoDdBZ6bRHWwCA455gzWrf4T89beAGtvwEMwgllUi0vmYCcbGfruzZQrE/uVb1Ar1dSoXVhAqrLQoqqzmTukKusxUxZBIWcNGaZ2DRU6Wgg02RETBtgicB0Xo8MNOVI6hGlXB0NQlMIQYduGNSilmDlhCsrzSLouIdvmww/eZdOqJXw4dDwTZxxPyLbYUruT40d0MyBRTCy8Ao8RaNdQoaOFQJMdw0TU3hV76y2e19kiaEdwsx4xvq2UuBgGdlBIb9yBkxh34KR2mxw0enj3BzUMDFEF7RoyzBDGAIu+Zt+icL/9mm4RY+AtAs8d+DTOtAVS0K4ha8DjQZp9C20RaLJjmOANsEXgOijpxiLoB9LHK2DXkGlZmNo1VNAU7mOQpnuMfGQNOd27hvoBMbRFIGbIH0uhKbs9vkgAABO3SURBVFi0RaDJioiJyocQDLBFIEbqeAVsEZi2tggKHC0EmuzkIVisvDykcQYWQSEPKDNsSweLCxwtBJqs5CdY7CAD7RpKxwgKVwhM09auoQJHC4EmK3kTggG+IesYARiWjaVdQwWNFgJNdvIxjsB12p7QBwoJfgIFLASWFcIY4M9as2+hhUCTFTEsGOgYgev6I5oHEDH8ILEq4PRRw7IxtWuooNFCoMlKPlxDynMY6IzmtqyhwrUITMvyZ2nTFCxaCDRZ8YVgoLOGkgOfPqqDxVh2WFsEBU7hfvs13SKGiQzwzUG5Xh5cQzpYbJgWlk4fLWi0RaDJSsFYBIa2CCwdIyh4tBBosiJmPtJHvQHPGtIWAVihkF+KW1OwFO63X9MthuRnZLEyBloIdPqoZQbXQE9OU7AU7rdf0y1iWgOfW+7lodZQKm20gNNHTUNIYuI5AztHtWbfQQuBJitiDnyw2HPdgReC1NOwUdg/BRcTx0nkuxuaPFHY335Nl4hYA+4ayo9FoGMEAC4GjrYIChYdLNZkxTBNGOAAovLcjAFeA0PKIpACLkMN4GCBFoKCRQuBJitGHkYW58MiMFIuoUJ3DYmBJLVrqFDRQqDJip8+mgeLQI8jyAsuprYIChgtBJqsGKbFQLuGyEf6qC4xAYCLhbhaCAoVLQSarBiGCQM92lQNfPVRw0wJQIELgZhIso+EIBmDnWuhYoyflrv0Lhg+FQ44Booq++YYmj5FC4EmK2Lmowy1AwM+oExbBABRKaIk1rRnGysFjZvhjQfg9fugYaP/vvhxJlUyDCmuhto1MG6O/70yTDhoHlQfBFUHQelwKK3puxPS9AotBJqs+BbBALuG8mARpNJHpcCDxU1GBeHm2t5t5Hnw2kJ48acQayBRNYm/HfpTlm5s4V87Ixw9aQyWF+f3y7YyvbiKkw+t599KllOxZQn29uUYW1ZAorltfwedBBOOh7oP4WMXQdEQsIthya1wyn8VfEC/P9FCoMlKfmIEblvJhwHCCNJHC3nyeoCoXUmsfkfuGzTvgGeuI7njXZ6c8D2eapzAvzZGOalmOPFSj2OHWowZUkxz3ObOC2YTdzweXb6JW1Z8DPgYoIjYJkdWRTmoOkJFcYivVLxK0eblsOav8Mb94PpZTMqwkLoPAQVHXuYf+9AzfCsuVNIfl6Pg0EKgyYqRh6wh8dwBDxan0kcHeq7kfY1EuBqnaXtujbevhjuPBeBE434mh4fz8ck1XDK3nNnjq7rc7FMzR6OU4sV1O9lUF6UxmmTxe7X8aUMjY4f8//buPDyKOk3g+PftzkUuAuSQhCMkIoKAKBFRUVEQQRmiz4zXzqw8j87q7viMOuuOgtc+zuHqzo7r7Oo4y6rrMa76DKMD4/OMq6J4HxzLAyiR+1ICiZCQiyTd/e4fVUCCaUIgqereej/Pk4fq6uqqt39U99u/o36VwaPLJ3By4RQ2HriO+VPyyE2NUCCNvLFiHf+8/udoOA1Z/7qzsz+5O71+EQwsg7xhJ/DujSUC06VQyIcagUYglObpIQ/1EQS82aEhu4yhe6u633DzUniukj9k/4BHas/mNzefy6QR8b/8jyQinD/ycF/AzReWH1reWtvEhj2NfLixlrd21rNsayNZaWGKcisorX8BEO6e0ML+9hDXDKmn8IunSX+u0nlxViGMvxo+fgxufAu2fQAlFU7ndOFpgf//7Y4lAtMlv64s9n7UkHO8wNcIhpzD4OX/CQfqIaN/Fxs0w3OVsPMz3siczePtc/jxlaN7lAS6U5qfRWl+FpeMKeq0fmttE08s3UReVioPvrsZgMc+LwTm8Y8X9mdM/3bOalxKSCNER84k/NT0b+/8lJkweg7kj4RwKgwodfogDGCJwMQR8uEOZRKLQtjjPoJDfRLBnmJixKkT+Hj5eKa9+iNCF9/tDPcEp0O46s/wzoPskgJu4RFW7j2J9+88n6EDMz2JrTQ/i4e/Nx6Av72gnJSwsK+pnRc+28bDH23lQHsMmMS0UwtZUrWHX1/5czbuqObC3GpCxROYWPUrwtWrYNGPOu84q9B5n6fMhBXPQOFoKJsKxROgaBxEWyG1nyfv0W+WCEyXwil+NA35UCM42GQQTvX0uIlm4vAB/DDvZkoaFjL66ZlI2VRnRE/9TmKxKK8NnMuta8u59eKRvDJjlG9xDshymg5zMlKZP2s0P50xioYDET7cVEt9Szvjh+Rx56INRGPKE2QxIHMr+5qvoDDnGu6d3E5xcQnh/kMoj20j9+OHnOsdXr8LxlTCvq3wxr3Quv/wAcdfA1+tdIbEnnIpnDILhpwFA4ZD3XYIpcDezYBC2UXQ1gTp2c6QWtXO05sfXI62J9z5ZonAdEnC3s8+6nQWe3tKits0FPK4JpJoRIQfV57HLS9nURKbwu/X/T3bi6bRklXB/VtOI6f/ZFbcO45B2el+h9pJSjjEgKw0Zo8vPrTutukjaWqNsLmmifLCLH79xno+3fINty5tBXYAOxCBguy/YfJJMOP0bJ5cG2VcSX/OOzefMwa2UtS0Ada/7nzJn3ML1G1zvsBXPgtLfgYNuyBnMDTXHhrdxIARsG8LTLsflj50eL2EISMXzpzrXC/xP/Nh+HlQtwPGX+Vsd9J42PYhfL0KZj0M1Wtg09tOLWXa/X1fjn21YxF5GpgN7FHVse66gcDLQCmwFbhaVff1VQzm+IV9uo7A69lHQ+7xJOCJAGDC0Dze/MkFLFxRxjWv3sfGPafxTUuMX145lu+fPdzv8HokKz2FcUOcvo77Zo8BYFNNI7kZqeRnp1FV3cBDf6liZU0jizd8wwWnFLB0/R6e/2Rbh71cxO3Tb2LN2noaW09lysn5zLhsHqNOynH6TNIy4ZtN7K5vJByLkE+d05leuwEuvg/KL3JqGdVrnGsjPnzU2e3QyZCSDidPg5XPO6Oetn3s9F+MOB+evhRyiuHUy6H/UE/Kqy/P/meAx4DnOqybByxR1YdEZJ77+K4+jMEcJz+ahkS9rxEcGj7q8XETVUo4xFUVQ9lUcxn/fn4ZBTmJVQM4EeUF2YeWRw/O5dkbJlHT0Epja4QR+c71CKrK5tom3v2yhiVVu3ll5VdceloRq3fW89nWvSx4fzNtkRhlBdnsqm8hNRyiPRqjrrmdH0wexp79ldw5cxRPfbCFHeuaiWkBZw77LoOK0phx+6NILMKCD7Zz7aShrNlZz+TzHgRg6MBMqqr3s3t/KxdOf4C6lgiNbVHys9PJ8KBs+uzsV9X3RKT0iNWVwFR3+VlgKZYIEpIvw0f9vB9BgrXZ+ikcEu65fIzfYXiiICe9U7ITEcoLsikvyOaGKSO+tX1bJEZTa4QNexoZNjCTz7bupbk1QlNblOr6FlbtqOPq//iEQVlpTBtdxOdf1/O7dzcRiSkP/PmLQ/t55qOtnfZbmJNOWzRGc1uUMYNzqWtuY+s3zRT3z+Cj+dP67P0f5PXPoCJV3QWgqrtEpDDehiJyE3ATwLBhdrGI14JWIwh6H4E5NmkpIdJS0g4Nm51zenGn5++YMYpwSEgNdx6OHInGqKpu4MvqBqaOKiAtJUR6SpgV2/YxfFAmO/e1UJyXQWo4xCsrv2JQVhqzTx9Mv1Rvfhgl7NmvqguABQAVFRXqcziBEwqFEVE0FvNsHh7R6KHOW6+EQwdrBAn7UTBJJCPOF3dKOMTYkv6MLel8jcY55YMAKM47PEz176aW4zWvr6LZLSKDAdx/ezC5ifGShELEVIhGvbuWQDTqw+yjbo3A+ghMgHmdCBYDc93lucAij49veiBKiGgs4tnxRKNIyNu2eqcJzGoEJtj6LBGIyIvAx8AoEdkpIjcCDwGXiMgG4BL3sUlQMULEIh7WCGLRDjeK8cbB4aPhFOssNsHVl6OGrovzVN93gZteESVEzMMaQUijxHwbPuptk5QxiSTYM22Zo4oR8rSPAI0emgTOK+Je9h+y2SlNgNnZb+KKSQiNeNhHQAw87iM4fHD7KJjgsh4yE5cfTUNeX0dwUNBvVWmCzRKBiStGCPV6+KjHTUOHDx7saahNsFkiMHHFCBOJtHt2vLBGifk0jDNkTUMmwCwRmLhaQv2INNZ5djzRmH9TPYSsRmCCyxKBiaslnEN0/17PjhfWdqI+Tf4mNm7CBJglAhNXaziHfbu/8ux4/WJNRHJ67x64PaH9/DmuMYnAfgaZuMYfWMaFK29D9djm/GvYX4fGjjJjaTfP5ep+cvIKehjlifvjdz5n+PBvTzlsTFBYjcDEtXnivZSt+AVrHjgLBXYPnk5KSw0pIy8itvEd51eERshr2EBLZjFnN7xJs6aTQoSqzImENUpOew1ZsUZaJYNBsVpqw4WEiVCXWQblF6HVa0hv2E5Z0ypygEjeIM/f53cnDvH8mMYkEksEJq6y7/yUXcMn0u/NfyKSXUJJ2yZi2YMYt+wWtqeWUVs0hazaVTSddAahUBq7Kt8ja+BgDkTaaX5/ISphmnOLaFchhFJbMILW5jpS+vWn5pOXyF+9CBA2D5/D6oy/5op1d5CSanP+GOM1OdZqv58qKip0+fLlfodhXNragKRln/DYe1WlLRojPSVMLKasXLuWivHjeilKY4yIrFDViu62sxqB6TFJz+md/YiQnuJcQBYKiSUBY3xincXGGBNwlgiMMSbgLBEYY0zAWSIwxpiAs0RgjDEBZ4nAGGMCzhKBMcYEnCUCY4wJuKS4slhEaoBtfsfRhXyg1u8gjlOyxp6scUPyxp6scUPyxt5bcQ9X1W5nckyKRJCoRGT5sVy+nYiSNfZkjRuSN/ZkjRuSN3av47amIWOMCThLBMYYE3CWCE7MAr8DOAHJGnuyxg3JG3uyxg3JG7uncVsfgTHGBJzVCIwxJuAsERhjTMBZIjgOIvIrEakSkdUi8qqI5HV4br6IbBSRL0XkUj/j7IqIzHRj2ygi8/yO52hEZKiIvCMi60TkcxG5zV0/UETeFJEN7r8D/I61KyISFpH/FZHX3McjRORTN+6XRSTN7xi7IiJ5IrLQPcfXicg5yVDmIvIT9zxZKyIvikhGopa5iDwtIntEZG2HdV2WsTj+zf3MrhaRM3s7HksEx+dNYKyqjgfWA/MBRGQMcC1wGjAT+K2IhH2L8ghuLI8Ds4AxwHVuzIkqAtyhqqOBycAtbrzzgCWqOhJY4j5ORLcB6zo8fhj4VzfufcCNvkTVvd8Ar6vqqcDpOO8hoctcREqAW4EKVR0LhHE+i4la5s/gfEd0FK+MZwEj3b+bgCd6OxhLBMdBVd9Q1Yj78BNgiLtcCbykqq2qugXYCEzyI8Y4JgEbVXWzqrYBL+HEnJBUdZeqrnSXG3C+kEpwYn7W3exZ4Ap/IoxPRIYAlwNPuo8FuBhY6G6SqHHnAhcATwGoapuq1pEEZY5z691+IpICZAK7SNAyV9X3gL1HrI5XxpXAc+r4BMgTkcG9GY8lghN3A/AXd7kE2NHhuZ3uukSR6PHFJSKlwBnAp0CRqu4CJ1kAhf5FFtejwJ1AzH08CKjr8AMiUcu+DKgB/stt1npSRLJI8DJX1a+AfwG24ySAemAFyVHmB8Ur4z7/3FoiiENE3nLbGo/8q+ywzT04zRcvHFzVxa4SaXxuosfXJRHJBv4I3K6q+/2OpzsiMhvYo6orOq7uYtNELPsU4EzgCVU9A2giwZqBuuK2p1cCI4BiIAunSeVIiVjm3enzcyelN3f2/4mqTj/a8yIyF5gNTNPDF2PsBIZ22GwI8HXfRHhcEj2+bxGRVJwk8IKqvuKu3i0ig1V1l1tF3uNfhF06D5gjIpcBGUAuTg0hT0RS3F+oiVr2O4Gdqvqp+3ghTiJI9DKfDmxR1RoAEXkFOJfkKPOD4pVxn39urUZwHERkJnAXMEdVmzs8tRi4VkTSRWQETufOZ37EGMcyYKQ7kiINpzNtsc8xxeW2qz8FrFPVRzo8tRiY6y7PBRZ5HdvRqOp8VR2iqqU4Zfy2qn4feAf4nrtZwsUNoKrVwA4RGeWumgZ8QYKXOU6T0GQRyXTPm4NxJ3yZdxCvjBcD17ujhyYD9QebkHqNqtpfD/9wOoF3AKvcv991eO4eYBPwJTDL71i7iP0ynJFOm4B7/I6nm1in4FSBV3co68tw2tuXABvcfwf6HetR3sNU4DV3uQznh8FG4A9Aut/xxYl5ArDcLfc/AQOSocyBB4AqYC3wPJCeqGUOvIjTl9GO84v/xnhljNM09Lj7mV2DMzKqV+OxKSaMMSbgrGnIGGMCzhKBMcYEnCUCY4wJOEsExhgTcJYIjDEm4CwRGGNMwFkiMKYHRKRURFpEZFUPX3eNO43wa30VmzHHyxKBMT23SVUn9OQFqvoy8MM+iseYE2KJwBiXiJzl3vgjQ0Sy3JucjO3mNaXuDVyedCclfEFEpovIh+4NRhJpGnJjumSTzhnjUtVlIrIY+AXQD/i9qq7t5mUAJwNX4dw0ZBnwVzjTY8wB7iZB5sA3Jh5LBMZ09jOcL/MDOHe8OhZbVHUNgIh8jnOXKRWRNUBpn0RpTC+ypiFjOhsIZAM5OFNIH4vWDsuxDo9j2I8tkwQsERjT2QLgPpybDT3scyzGeMJ+rRjjEpHrgYiq/reIhIGPRORiVX3b79iM6Us2DbUxPeDeO/k1VT3qaKI4r50K/IOqzu7lsIw5IdY0ZEzPRIH+x3NBGfBbYF+fRGXMCbAagTHGBJzVCIwxJuAsERhjTMBZIjDGmICzRGCMMQH3f7owCDxUGP/GAAAAAElFTkSuQmCC\n",
      "text/plain": [
       "<Figure size 432x288 with 1 Axes>"
      ]
     },
     "metadata": {
      "needs_background": "light"
     },
     "output_type": "display_data"
    }
   ],
   "source": [
    "ds1 = ds100.isel(time=0)  # take only the first timestep\n",
    "\n",
    "ds1.TMPF.plot(linewidth=1, label='User calibrated')  # plot the temperature calibrated by us\n",
    "ds1.TMP.plot(linewidth=1, label='Device calibrated')  # plot the temperature calibrated by the device\n",
    "plt.title('Temperature at the first time step')\n",
    "plt.legend()"
   ]
  },
  {
   "cell_type": "code",
   "execution_count": 6,
   "metadata": {},
   "outputs": [],
   "source": []
  }
 ],
 "metadata": {
  "kernelspec": {
   "display_name": "Python 3",
   "language": "python",
   "name": "python3"
  },
  "language_info": {
   "codemirror_mode": {
    "name": "ipython",
    "version": 3
   },
   "file_extension": ".py",
   "mimetype": "text/x-python",
   "name": "python",
   "nbconvert_exporter": "python",
   "pygments_lexer": "ipython3",
   "version": "3.6.6"
  }
 },
 "nbformat": 4,
 "nbformat_minor": 1
}<|MERGE_RESOLUTION|>--- conflicted
+++ resolved
@@ -198,11 +198,7 @@
     {
      "data": {
       "text/plain": [
-<<<<<<< HEAD
-       "<matplotlib.legend.Legend at 0x1a3178d0>"
-=======
        "<matplotlib.legend.Legend at 0x1201d90f0>"
->>>>>>> 1ef974fd
       ]
      },
      "execution_count": 5,
