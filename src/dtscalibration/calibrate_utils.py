# coding=utf-8
import numpy as np
import scipy.sparse as sp
from scipy.sparse import linalg as ln


def calibration_single_ended_solver(
        ds,
        st_label,
        ast_label,
        st_var=None,
        ast_var=None,
        calc_cov=True,
        solver='sparse',
        matching_indices=None,
        transient_att_x=None,
        verbose=False):
    """
    Parameters
    ----------
    ds : DataStore
    st_label : str
    ast_label : str
    st_var : float, array-like, optional
        If `None` use ols calibration. If `float` the variance of the noise
        from the Stokes detector is described with a single value. Or when the
        variance is a function of the intensity (Poisson distributed) define an
        array with shape (nx, nt), where nx are the number of calibration
        locations.
    ast_var : float, array-like, optional
        If `None` use ols calibration. If `float` the variance of the noise
        from the Stokes detector is described with a single value. Or when the
        variance is a function of the intensity (Poisson distributed) define an
        array with shape (nx, nt), where nx are the number of calibration
        locations.
    calc_cov : bool
        whether to calculate the covariance matrix. Required for calculation
        of confidence boundaries. But uses a lot of memory.
    solver : {'sparse', 'stats', 'external', 'external_split'}
        Always use sparse to save memory. The statsmodel can be used to validate
        sparse solver. `external` returns the matrices that would enter the
        matrix solver (Eq.37). `external_split` returns a dictionary with
        matrix X split in the coefficients per parameter. The use case for
        the latter is when certain parameters are fixed/combined.
    matching_indices : array-like
        Is an array of size (np, 2), where np is the number of paired
        locations. This array is produced by `matching_sections()`.
    transient_att_x : iterable, optional
        Splices can cause jumps in differential attenuation. Normal single
        ended calibration assumes these are not present. An additional loss term
        is added in the 'shadow' of the splice. Each location introduces an
        additional nt parameters to solve for. Requiring either an additional
        calibration section or matching sections. If multiple locations are
        defined, the losses are added.

    verbose : bool

    Returns
    -------

    """
    # get ix_sec argsort so the sections are in order of increasing x
    ix_sec = ds.ufunc_per_section(x_indices=True, calc_per='all')
    ds_sec = ds.isel(x=ix_sec)

    x_sec = ds_sec['x'].values
    x_all = ds['x'].values
    nx = x_sec.size
    nt = ds.time.size
    nta = len(transient_att_x) if transient_att_x else 0
    nm = matching_indices.shape[0] if np.any(matching_indices) else 0

    if np.any(matching_indices):
        ds_ms0 = ds.isel(x=matching_indices[:, 0])
        ds_ms1 = ds.isel(x=matching_indices[:, 1])

    p0_est = np.asarray([485., 0.1] + nt * [1.4] + nta * nt * [0.])

    # X \gamma  # Eq.34
    cal_ref = ds.ufunc_per_section(
        label=st_label, ref_temp_broadcasted=True, calc_per='all')
    cal_ref = cal_ref  # sort by increasing x
    data_gamma = 1 / (cal_ref.T.ravel() + 273.15)  # gamma
    coord_gamma_row = np.arange(nt * nx, dtype=int)
    coord_gamma_col = np.zeros(nt * nx, dtype=int)
    X_gamma = sp.coo_matrix(
        (data_gamma, (coord_gamma_row, coord_gamma_col)),
        shape=(nt * nx, 1),
        copy=False)

    # X \Delta\alpha  # Eq.34
    data_dalpha = np.tile(-x_sec, nt)  # dalpha
    coord_dalpha_row = np.arange(nt * nx, dtype=int)
    coord_dalpha_col = np.zeros(nt * nx, dtype=int)
    X_dalpha = sp.coo_matrix(
        (data_dalpha, (coord_dalpha_row, coord_dalpha_col)),
        shape=(nt * nx, 1),
        copy=False)

    # X C  # Eq.34
    data_c = -np.ones(nt * nx, dtype=int)
    coord_c_row = np.arange(nt * nx, dtype=int)
    coord_c_col = np.repeat(np.arange(nt, dtype=int), nx)

    X_c = sp.coo_matrix(
        (data_c, (coord_c_row, coord_c_col)),
        shape=(nt * nx, nt),
        copy=False)

    # X ta #not documented
    if transient_att_x:
        TA_list = list()

        for transient_att_xi in transient_att_x:
            # first index on the right hand side a the difficult splice
            # Deal with connector outside of fiber
            if transient_att_xi >= x_sec[-1]:
                ix_sec_ta_ix0 = nx
            elif transient_att_xi <= x_sec[0]:
                ix_sec_ta_ix0 = 0
            else:
                ix_sec_ta_ix0 = np.flatnonzero(
                    x_sec >= transient_att_xi)[0]

            # Data is -1
            # I = 1/Tref*gamma - C - da - TA
            data_ta = -np.ones(nt * (nx - ix_sec_ta_ix0), dtype=float)

            # skip ix_sec_ta_ix0 locations, because they are upstream of
            # the connector.
            coord_ta_row = (
                np.tile(np.arange(ix_sec_ta_ix0, nx), nt) +
                np.repeat(np.arange(nx * nt, step=nx), nx - ix_sec_ta_ix0)
            )

            # nt parameters
            coord_ta_col = np.repeat(
                np.arange(nt, dtype=int), nx - ix_sec_ta_ix0)

            TA_list.append(sp.coo_matrix(
                (data_ta, (coord_ta_row, coord_ta_col)),
                shape=(nt * nx, nt),
                copy=False))

        X_TA = sp.hstack(TA_list)

    else:
        X_TA = sp.coo_matrix(([], ([], [])), shape=(nt * nx, 0))

    if np.any(matching_indices):
        # first make matrix without the TA part (only diff in attentuation)
        data_ma = np.tile(
            ds_ms1['x'].values -
            ds_ms0['x'].values,
            nt
        )

        coord_ma_row = np.arange(nm * nt)

        coord_ma_col = np.ones(nt * nm)

        X_ma = sp.coo_matrix(
            (data_ma, (coord_ma_row, coord_ma_col)),
            shape=(nm * nt, 2 + nt),
            copy=False)

        # make TA matrix
        if transient_att_x:
            transient_m_data = np.zeros((nm, nta))
            for ii, row in enumerate(matching_indices):
                for jj, transient_att_xi in enumerate(transient_att_x):
                    transient_m_data[ii, jj] = np.logical_and(
                        transient_att_xi > x_all[row[0]],
                        transient_att_xi < x_all[row[1]]
                    ).astype(int)

            data_mt = np.tile(transient_m_data, (nt, 1)).flatten('F')

            coord_mt_row = (
                np.tile(np.arange(nm * nt), nta)
            )

            coord_mt_col = (
                np.tile(np.repeat(np.arange(nt), nm), nta)
                + np.repeat(np.arange(nta*nt, step=nt), nt * nm)
            )

            X_mt = sp.coo_matrix(
                (data_mt, (coord_mt_row, coord_mt_col)),
                shape=(nm * nt, nta * nt),
                copy=False)

        else:
            X_mt = sp.coo_matrix(
                ([], ([], [])),
                shape=(nm * nt, 0),
                copy=False)

        # merge the two
        X_m = sp.hstack((X_ma, X_mt))

    else:
        X_m = sp.coo_matrix(([], ([], [])), shape=(0, 2 + nt + nta * nt))

    # Stack all X's
    X = sp.vstack((
        sp.hstack((X_gamma, X_dalpha, X_c, X_TA)),
        X_m
    ))

    # y, transpose the values to arrange them correctly
    y = np.log(ds_sec[st_label] / ds_sec[ast_label]).values.T.ravel()

    if np.any(matching_indices):
        # y_m = I_1 - I_2
        y_m = (
            np.log(
                ds_ms0[st_label].values / ds_ms0[ast_label].values)
            - np.log(
                ds_ms1[st_label].values / ds_ms1[ast_label].values)
        ).T.ravel()

        y = np.hstack((y, y_m))

    # w
    if st_var is not None:
        w = 1 / (
            ds_sec[st_label] ** -2 * st_var +
            ds_sec[ast_label] ** -2 * ast_var).values.ravel()

        if np.any(matching_indices):
            w_ms = 1 / (
                (ds_ms0[st_label].values ** -2 * st_var) +
                (ds_ms0[ast_label].values ** -2 * ast_var) +
                (ds_ms1[st_label].values ** -2 * st_var) +
                (ds_ms1[ast_label].values ** -2 * ast_var)
            ).ravel()

            w = np.hstack((w, w_ms))
    else:
        w = 1.  # unweighted

    if solver == 'sparse':
        if calc_cov:
            p_sol, p_var, p_cov = wls_sparse(
                X, y, w=w, x0=p0_est, calc_cov=calc_cov, verbose=verbose)
        else:
            p_sol, p_var = wls_sparse(
                X, y, w=w, x0=p0_est, calc_cov=calc_cov, verbose=verbose)

    elif solver == 'stats':
        if calc_cov:
            p_sol, p_var, p_cov = wls_stats(
                X, y, w=w, calc_cov=calc_cov, verbose=verbose)
        else:
            p_sol, p_var = wls_stats(
                X, y, w=w, calc_cov=calc_cov, verbose=verbose)

    elif solver == 'external':
        return X, y, w, p0_est

    elif solver == 'external_split':
        return dict(
            y=y,
            w=w,
            X_gamma=X_gamma,
            X_dalpha=X_dalpha,
            X_c=X_c,
            X_m=X_m,
            X_TA=X_TA,
            p0_est=p0_est)

    else:
        raise ValueError("Choose a valid solver")

    if calc_cov:
        return p_sol, p_var, p_cov
    else:
        return p_sol, p_var


def calibration_double_ended_solver(
        ds,
        st_label,
        ast_label,
        rst_label,
        rast_label,
        st_var=None,
        ast_var=None,
        rst_var=None,
        rast_var=None,
        calc_cov=True,
        solver='sparse',
        matching_indices=None,
        transient_asym_att_x=None,
        verbose=False):
    """
    The construction of X differs a bit from what is presented in the
    article. The choice to divert from the article is made because
    then remaining modular is easier.
    Eq34 and Eq43 become:
    y = [F, B, (B-F)/2], F=[F_0, F_1, .., F_M], B=[B_0, B_1, .., B_M],
    where F_m and B_m contain the coefficients for all times.

    Parameters
    ----------
    ds : DataStore
    st_label : str
    ast_label : str
    rst_label : str
    rast_label : str
    st_var : float, array-like, optional
        If `None` use ols calibration. If `float` the variance of the noise
        from the Stokes detector is described with a single value. Or when the
        variance is a function of the intensity (Poisson distributed) define an
        array with shape (nx, nt), where nx are the number of calibration
        locations.
    ast_var : float, array-like, optional
        If `None` use ols calibration. If `float` the variance of the noise
        from the Stokes detector is described with a single value. Or when the
        variance is a function of the intensity (Poisson distributed) define an
        array with shape (nx, nt), where nx are the number of calibration
        locations.
    rst_var : float, array-like, optional
        If `None` use ols calibration. If `float` the variance of the noise
        from the Stokes detector is described with a single value. Or when the
        variance is a function of the intensity (Poisson distributed) define an
        array with shape (nx, nt), where nx are the number of calibration
        locations.
    rast_var : float, array-like, optional
        If `None` use ols calibration. If `float` the variance of the noise
        from the Stokes detector is described with a single value. Or when the
        variance is a function of the intensity (Poisson distributed) define an
        array with shape (nx, nt), where nx are the number of calibration
        locations.
    calc_cov : bool
        whether to calculate the covariance matrix. Required for calculation
        of confidence boundaries. But uses a lot of memory.
    solver : {'sparse', 'stats', 'external', 'external_split'}
        Always use sparse to save memory. The statsmodel can be used to validate
        sparse solver. `external` returns the matrices that would enter the
        matrix solver (Eq.37). `external_split` returns a dictionary with
        matrix X split in the coefficients per parameter. The use case for
        the latter is when certain parameters are fixed/combined.
    matching_indices : array-like
        Is an array of size (np, 2), where np is the number of paired
        locations. This array is produced by `matching_sections()`.
    transient_asym_att_x : iterable, optional
        Connectors cause assymetrical attenuation. Normal double ended
        calibration assumes symmetrical attenuation. An additional loss
        term is added in the 'shadow' of the forward and backward
        measurements. This loss term varies over time. Provide a list
        containing the x locations of the connectors along the fiber.
        Each location introduces an additional 2*nt parameters to solve
        for. Requiering either an additional calibration section or
        matching sections. If multiple locations are defined, the losses are
        added.
    verbose : bool

    Returns
    -------

    """
    ix_sec = ds.ufunc_per_section(x_indices=True, calc_per='all')
    ds_sec = ds.isel(x=ix_sec)
    ix_alpha_is_zero = ix_sec[0]  # per definition of E

    x_sec = ds_sec['x'].values
    nx_sec = x_sec.size
    nt = ds.time.size
    nta = len(transient_asym_att_x) if transient_asym_att_x else 0

    # Calculate E as initial estimate for the E calibration.
    # Does not require ta to be passed on
    E_all_guess, E_all_var_guess = calc_alpha_double(
        'guess',
        ds,
        st_label,
        ast_label,
        rst_label,
        rast_label,
        st_var,
        ast_var,
        rst_var,
        rast_var,
        ix_alpha_is_zero=ix_alpha_is_zero)

    E, Z_D, Z_gamma, Zero_d, Z_TA_fw, Z_TA_bw, = \
        construct_submatrices(nt, nx_sec, st_label, ds, transient_asym_att_x, x_sec)

    # y  # Eq.41--45
    y_F = np.log(ds_sec[st_label] / ds_sec[ast_label]).values.ravel()
    y_B = np.log(ds_sec[rst_label] / ds_sec[rast_label]).values.ravel()

    # w
    if st_var is not None:  # WLS
        if callable(st_var):
            st_var_sec = st_var(ds_sec[st_label])
        else:
            st_var_sec = np.asarray(st_var)
        if callable(ast_var):
            ast_var_sec = ast_var(ds_sec[ast_label])
        else:
            ast_var_sec = np.asarray(ast_var)
        if callable(rst_var):
            rst_var_sec = rst_var(ds_sec[rst_label])
        else:
            rst_var_sec = np.asarray(rst_var)
        if callable(rast_var):
            rast_var_sec = rast_var(ds_sec[rast_label])
        else:
            rast_var_sec = np.asarray(rast_var)

        w_F = 1 / (
            ds_sec[st_label] ** -2 * st_var_sec +
            ds_sec[ast_label] ** -2 * ast_var_sec).values.ravel()
        w_B = 1 / (
            ds_sec[rst_label] ** -2 * rst_var_sec +
            ds_sec[rast_label] ** -2 * rast_var_sec).values.ravel()

    else:  # OLS
        w_F = np.ones(nt * nx_sec)
        w_B = np.ones(nt * nx_sec)

    if not np.any(matching_indices):
        p0_est = np.concatenate((np.asarray([485.] + 2 * nt * [1.4]),
                                 E_all_guess[ix_sec[1:]], nta * nt * 2 * [0.]))

        # Stack all X's
        X = sp.vstack(
            (sp.hstack((Z_gamma, -Z_D, Zero_d, -E, Z_TA_fw)),
             sp.hstack((Z_gamma, Zero_d, -Z_D, E, Z_TA_bw))))

        y = np.concatenate((y_F, y_B))
        w = np.concatenate((w_F, w_B))

    else:
        E_match_F, E_match_B, E_match_no_cal, Z_TA_eq1, Z_TA_eq2, \
            Z_TA_eq3, d_no_cal, ix_from_cal_match_to_glob, ix_match_not_cal, \
            Zero_eq12_gamma, Zero_eq3_gamma, Zero_d_eq12 = \
            construct_submatrices_matching_sections(
                ds.x.values, ix_sec, matching_indices[:, 0],
                matching_indices[:, 1], nt, transient_asym_att_x)

        p0_est = np.concatenate((np.asarray([485.] + 2 * nt * [1.4]),
                                 E_all_guess[ix_from_cal_match_to_glob],
                                 nta * nt * 2 * [0.]))
        # Stack all X's
        # X_sec contains a different number of columns than X.
        X_sec = sp.vstack(
            (sp.hstack((Z_gamma, -Z_D, Zero_d, -E, Z_TA_fw)),
             sp.hstack((Z_gamma, Zero_d, -Z_D, E, Z_TA_bw))))
        X_sec2 = sp.csr_matrix(
            ([], ([], [])),
            shape=(2 * nt * nx_sec,
                   1 + 2 * nt + ds.x.size + 2 * nta * nt))

        from_i = np.concatenate((
            np.arange(1 + 2 * nt),
            1 + 2 * nt + ix_sec[1:],
            np.arange(1 + 2 * nt + ds.x.size,
                      1 + 2 * nt + ds.x.size + 2 * nta *
                      nt)))
        X_sec2[:, from_i] = X_sec
        from_i2 = np.concatenate((
            np.arange(1 + 2 * nt),
            1 + 2 * nt + ix_from_cal_match_to_glob,
            np.arange(1 + 2 * nt + ds.x.size,
                      1 + 2 * nt + ds.x.size + 2 * nta *
                      nt)))
        X = sp.vstack(
            (X_sec2[:, from_i2],
             sp.hstack((Zero_eq12_gamma, Zero_d_eq12, E_match_F, Z_TA_eq1)),
             sp.hstack((Zero_eq12_gamma, Zero_d_eq12, E_match_B, Z_TA_eq2)),
             sp.hstack((Zero_eq3_gamma, d_no_cal, E_match_no_cal, Z_TA_eq3))))

        y_F = np.log(ds_sec[st_label] / ds_sec[ast_label]).values.ravel()
        y_B = np.log(ds_sec[rst_label] / ds_sec[rast_label]).values.ravel()

        ds_hix = ds.isel(x=matching_indices[:, 0])
        ds_tix = ds.isel(x=matching_indices[:, 1])
        y_eq1 = (np.log(ds_hix[st_label] / ds_hix[ast_label]).values.ravel() -
                 np.log(ds_tix[st_label] / ds_tix[ast_label]).values.ravel())
        y_eq2 = (np.log(ds_hix[rst_label] / ds_hix[rast_label]).values.ravel() -
                 np.log(ds_tix[rst_label] / ds_tix[rast_label]).values.ravel())

        ds_mnc = ds.isel(x=ix_match_not_cal)
        y_eq3 = ((np.log(ds_mnc[rst_label] / ds_mnc[rast_label]) -
                 np.log(ds_mnc[st_label] / ds_mnc[ast_label])) /
                 2).values.ravel()

        y = np.concatenate((y_F, y_B, y_eq1, y_eq2, y_eq3))

        if callable(st_var):
            st_var_hix = st_var(ds_hix[st_label])
            st_var_tix = st_var(ds_tix[st_label])
            st_var_mnc = st_var(ds_hix[st_label])
        else:
            st_var_hix = np.asarray(st_var)
            st_var_tix = np.asarray(st_var)
            st_var_mnc = np.asarray(st_var)
        if callable(ast_var):
            ast_var_hix = ast_var(ds_hix[ast_label])
            ast_var_tix = ast_var(ds_tix[ast_label])
            ast_var_mnc = ast_var(ds_hix[ast_label])
        else:
            ast_var_hix = np.asarray(ast_var)
            ast_var_tix = np.asarray(ast_var)
            ast_var_mnc = np.asarray(ast_var)
        if callable(rst_var):
            rst_var_hix = rst_var(ds_hix[rst_label])
            rst_var_tix = rst_var(ds_tix[rst_label])
            rst_var_mnc = rst_var(ds_hix[rst_label])
        else:
            rst_var_hix = np.asarray(rst_var)
            rst_var_tix = np.asarray(rst_var)
            rst_var_mnc = np.asarray(rst_var)
        if callable(rast_var):
            rast_var_hix = rast_var(ds_hix[rast_label])
            rast_var_tix = rast_var(ds_tix[rast_label])
            rast_var_mnc = rast_var(ds_hix[rast_label])
        else:
            rast_var_hix = np.asarray(rast_var)
            rast_var_tix = np.asarray(rast_var)
            rast_var_mnc = np.asarray(rast_var)

        w_eq1 = 1 / (
            (ds_hix[st_label] ** -2 * st_var_hix +
             ds_hix[ast_label] ** -2 * ast_var_hix).values.ravel() +
            (ds_tix[st_label] ** -2 * st_var_tix +
             ds_tix[ast_label] ** -2 * ast_var_tix).values.ravel())
        w_eq2 = 1 / (
            (ds_hix[rst_label] ** -2 * rst_var_hix +
             ds_hix[rast_label] ** -2 * rast_var_hix).values.ravel() +
            (ds_tix[rst_label] ** -2 * rst_var_tix +
             ds_tix[rast_label] ** -2 * rast_var_tix).values.ravel())
        w_eq3 = 1 / (
            ds_mnc[st_label] ** -2 * st_var_mnc +
            ds_mnc[ast_label] ** -2 * ast_var_mnc +
            ds_mnc[rst_label] ** -2 * rst_var_mnc +
            ds_mnc[rast_label] ** -2 * rast_var_mnc).values.ravel()

        w = np.concatenate((w_F, w_B, w_eq1, w_eq2, w_eq3))

    if solver == 'sparse':
        if calc_cov:
            p_sol, p_var, p_cov = wls_sparse(
                X, y, w=w, x0=p0_est, calc_cov=calc_cov, verbose=verbose)
        else:
            p_sol, p_var = wls_sparse(
                X, y, w=w, x0=p0_est, calc_cov=calc_cov, verbose=verbose)

    elif solver == 'stats':
        if calc_cov:
            p_sol, p_var, p_cov = wls_stats(
                X, y, w=w, calc_cov=calc_cov, verbose=verbose)
        else:
            p_sol, p_var = wls_stats(
                X, y, w=w, calc_cov=calc_cov, verbose=verbose)

    elif solver == 'external':
        return X, y, w, p0_est

    elif solver == 'external_split':
        return dict(
            y_F=y_F,
            y_B=y_B,
            w_F=w_F,
            w_B=w_B,
            Z_gamma=Z_gamma,
            Z_D=Z_D,
            Zero_d=Zero_d,
            E=E,
            Z_TA_fw=Z_TA_fw,
            Z_TA_bw=Z_TA_bw,
            p0_est=p0_est,
            E_all_guess=E_all_guess,
            E_all_var_guess=E_all_var_guess)

    else:
        raise ValueError("Choose a valid solver")

    # p_sol contains the int diff att of all the locations within the
    # reference sections. po_sol is its expanded version that contains also
    # the int diff att for outside the reference sections.

    # calculate talpha_fw and bw for attenuation
    if transient_asym_att_x:
        if np.any(matching_indices):
            ta = p_sol[1 + 2 * nt + ix_from_cal_match_to_glob.size:
                       ].reshape((nt, 2, nta), order='F')
            ta_var = p_var[1 + 2 * nt + ix_from_cal_match_to_glob.size:
                           ].reshape((nt, 2, nta), order='F')

        else:
            ta = p_sol[2 * nt + nx_sec:].reshape((nt, 2, nta), order='F')
            ta_var = p_var[2 * nt + nx_sec:].reshape((nt, 2, nta), order='F')

        talpha_fw = ta[:, 0, :]
        talpha_bw = ta[:, 1, :]
        talpha_fw_var = ta_var[:, 0, :]
        talpha_bw_var = ta_var[:, 1, :]
    else:
        talpha_fw = None
        talpha_bw = None
        talpha_fw_var = None
        talpha_bw_var = None

    # put E outside of reference section in solution
    # concatenating makes a copy of the data instead of using a pointer
    ds_sub = ds[[st_label, ast_label, rst_label, rast_label]]
    time_dim = ds_sub.get_time_dim()
    ds_sub['df'] = ((time_dim,), p_sol[1:1 + nt])
    ds_sub['df_var'] = ((time_dim,), p_var[1:1 + nt])
    ds_sub['db'] = ((time_dim,), p_sol[1 + nt:1 + 2 * nt])
    ds_sub['db_var'] = ((time_dim,), p_var[1 + nt:1 + 2 * nt])
    E_all_exact, E_all_var_exact = calc_alpha_double(
        'exact',
        ds_sub,
        st_label,
        ast_label,
        rst_label,
        rast_label,
        st_var,
        ast_var,
        rst_var,
        rast_var,
        'df',
        'db',
        'df_var',
        'db_var',
        ix_alpha_is_zero=ix_alpha_is_zero,
        transient_asym_att_x=transient_asym_att_x,
        talpha_fw=talpha_fw,
        talpha_bw=talpha_bw,
        talpha_fw_var=talpha_fw_var,
        talpha_bw_var=talpha_bw_var)

    if np.any(matching_indices):
        p_sol_size = 1 + 2 * nt + ix_from_cal_match_to_glob.size + 2 * nt * nta
    else:
        p_sol_size = 1 + 2 * nt + (nx_sec - 1) + 2 * nt * nta
    assert p_sol.size == p_sol_size
    assert p_var.size == p_sol_size

    if np.any(matching_indices):
        po_sol = np.concatenate((
            p_sol[:1 + 2 * nt],
            E_all_exact,
            p_sol[1 + 2 * nt + ix_from_cal_match_to_glob.size:]))
        po_sol[1 + 2 * nt + ix_from_cal_match_to_glob] = \
            p_sol[1 + 2 * nt:1 + 2 * nt + ix_from_cal_match_to_glob.size]
    else:
        po_sol = np.concatenate((p_sol[:1 + 2 * nt],
                                 E_all_exact,
                                 p_sol[2 * nt + nx_sec:]))
        po_sol[1 + 2 * nt + ix_sec[1:]] = p_sol[1 + 2 * nt:2 * nt + nx_sec]

    po_sol[1 + 2 * nt + ix_sec[0]] = 0.  # per definition

    if np.any(matching_indices):
        po_var = np.concatenate((
            p_var[:1 + 2 * nt],
            E_all_var_exact,
            p_var[1 + 2 * nt + ix_from_cal_match_to_glob.size:]))
        po_var[1 + 2 * nt + ix_from_cal_match_to_glob] = \
            p_var[1 + 2 * nt:1 + 2 * nt + ix_from_cal_match_to_glob.size]
    else:
        po_var = np.concatenate((p_var[:1 + 2 * nt],
                                 E_all_var_exact,
                                 p_var[2 * nt + nx_sec:]))
        po_var[1 + 2 * nt + ix_sec[1:]] = p_var[1 + 2 * nt:2 * nt + nx_sec]
    po_var[1 + 2 * nt + ix_sec[0]] = 0.  # per definition

    if calc_cov:
        # the COV can be expensive to compute (in the least squares routine)
        po_cov = np.diag(po_var).copy()

        if np.any(matching_indices):
            from_i = np.concatenate((
                np.arange(1 + 2 * nt),
                1 + 2 * nt + ix_from_cal_match_to_glob,
                np.arange(1 + 2 * nt + ix_from_cal_match_to_glob.size,
                          1 + 2 * nt + ix_from_cal_match_to_glob.size +
                          nta * nt * 2)))
        else:
            from_i = np.concatenate((np.arange(1 + 2 * nt),
                                     1 + 2 * nt + ix_sec[1:],
                                     np.arange(1 + 2 * nt + nx_sec,
                                               1 + 2 * nt + nx_sec + nta * nt * 2)))

        iox_sec1, iox_sec2 = np.meshgrid(from_i, from_i, indexing='ij')
        po_cov[iox_sec1, iox_sec2] = p_cov

        return po_sol, po_var, po_cov

    else:
        return po_sol, po_var


def matching_section_location_indices(ix_sec, hix, tix):
    # contains all indices of the entire fiber that either are using for
    # calibrating to reference temperature or for matching sections. Is sorted.
    ix_cal_match = np.unique(np.concatenate((ix_sec, hix, tix)))

    # number of locations of interest, width of the section of interest.
    nx_cal_match = ix_cal_match.size

    # indices in the section of interest. Including E0.
    ix_sec2 = np.searchsorted(ix_cal_match, ix_sec)

    # indices in the section of interest. Excluding E0
    # ix_E0 mask - to exclude E[ix_sec[0]] from the E matrices
    ix_E0_mask = np.array([ix for ix in range(nx_cal_match) if
                           ix != ix_sec2[0]])
    # contains the global coordinate indices of the E
    ix_from_cal_match_to_glob = ix_cal_match[ix_E0_mask]
    return ix_from_cal_match_to_glob


def construct_submatrices_matching_sections(
      x, ix_sec, hix, tix, nt, transient_asym_att_x):
    """
    For all matching indices, where subscript 1 refers to the indices in
    `hix` and subscript 2 refers to the indices in `tix`.
    F1 - F2 = E2 - E1 + TAF2 - TAF1  # EQ1
    B1 - B2 = E1 - E2 + TAB2 - TAB1  # EQ2

    For matching indices (`hix` and `tix`) that are outside of the reference
    sections an additional equation is needed for `E` per time step.
    (B3 - F3) / 2 = E3 + (df-db) / 2 + (TAF3 - TAB3) / 2  # EQ3

    Note that E[ix_sec[0]] = 0, and not included in the parameters. Dealt
    with by first assuming it is a parameter, then remove it from coefficent
    matrices. Note that indices _sec2 contain E[ix_sec[0]]

    Ordering when unpaking square matrix: nt observations for location 1 then
    nt observations for location 2.

    # ix of Observations and weights
    # ix_y_eq1_f1 = hix
    # ix_y_eq1_f2 = tix
    # ix_y_eq2_b1 = hix
    # ix_y_eq2_b2 = tix
    # ix_y_eq3 = ix_match_not_cal

    Parameters
    ----------
    x : array-like of float
      coordinates along the fiber, needed to create the matrices for
      transient attenuation.
    ix_sec : array-like of int
    hix : array-like of int
    tix : array-like of int
    nt : int

    Returns
    -------

    """
    # contains all indices of the entire fiber that either are using for
    # calibrating to reference temperature or for matching sections. Is sorted.
    ix_cal_match = np.unique(np.concatenate((ix_sec, hix, tix)))

    # subscript 3 in doc-eqns
    ix_match_not_cal = np.array([ix for ix in ix_cal_match if ix not in ix_sec])

    # number of locations of interest, width of the section of interest.
    nx_cal_match = ix_cal_match.size
    npair = len(hix)

    # indices in the section of interest.
    ix_match_not_cal_sec2 = np.searchsorted(ix_cal_match, ix_match_not_cal)

    # indices in the section of interest. Including E0.
    ix_sec2 = np.searchsorted(ix_cal_match, ix_sec)
    hix_sec2 = np.searchsorted(ix_cal_match, hix)  # subscript 1 in doc-eqns
    tix_sec2 = np.searchsorted(ix_cal_match, tix)  # subscript 2 in doc-eqns

    # indices in the section of interest. Excluding E0
    # ix_E0 mask - to exclude E[ix_sec[0]] from the E matrices
    ix_E0_mask = np.array([ix for ix in range(nx_cal_match) if
                           ix != ix_sec2[0]])
    # contains the global coordinate indices of the E
    ix_from_cal_match_to_glob = ix_cal_match[ix_E0_mask]

    # E in EQ1
    data = np.ones(nt * npair, dtype=float)
    row = np.arange(nt * npair, dtype=int)
    col1 = np.repeat(hix_sec2, nt)
    col2 = np.repeat(tix_sec2, nt)
    E_match_F = sp.coo_matrix(
        (np.concatenate((-data, data)),
         (np.concatenate((row, row)),
          np.concatenate((col1, col2)))),
        shape=(nt * npair, nx_cal_match),
        copy=False).tocsr(copy=False)[:, ix_E0_mask].tocoo()
    Zero_eq12_gamma = sp.coo_matrix(
        ([], ([], [])),
        shape=(nt * npair, 1))
    Zero_d_eq12 = sp.coo_matrix(
        ([], ([], [])),
        shape=(nt * npair, 2 * nt))

    # E in EQ2
    data = np.ones(nt * npair, dtype=float)
    row = np.arange(nt * npair, dtype=int)
    col1 = np.repeat(hix_sec2, nt)
    col2 = np.repeat(tix_sec2, nt)
    E_match_B = sp.coo_matrix(
        (np.concatenate((data, -data)),
         (np.concatenate((row, row)),
          np.concatenate((col1, col2)))),
        shape=(nt * npair, nx_cal_match),
        copy=False).tocsr(copy=False)[:, ix_E0_mask].tocoo()

    # E in EQ3
    nx_nm = ix_match_not_cal_sec2.size
    data = np.ones(nt * nx_nm, dtype=float)
    row = np.arange(nt * nx_nm, dtype=int)
    col = np.repeat(ix_match_not_cal_sec2, nt)
    E_match_no_cal = sp.coo_matrix(
        (data, (row, col)),
        shape=(nt * nx_nm, nx_cal_match),
        copy=False).tocsr(copy=False)[:, ix_E0_mask].tocoo()

    # DF and DB in EQ3
    data = np.ones(nt * nx_nm, dtype=float) / 2
    row = np.arange(nt * nx_nm, dtype=int)
    colf = np.tile(np.arange(nt, dtype=int), nx_nm)
    colb = np.tile(np.arange(nt, 2 * nt, dtype=int), nx_nm)
    d_no_cal = sp.coo_matrix(
        (np.concatenate((data, -data)),
         (np.concatenate((row, row)),
          np.concatenate((colf, colb)))),
        shape=(nt * nx_nm, 2 * nt),
        copy=False)
    Zero_eq3_gamma = sp.coo_matrix(
        ([], ([], [])),
        shape=(nt * nx_nm, 1))

    # TA
    if transient_asym_att_x:
        # unpublished BdT

        TA_eq1_list = list()
        TA_eq2_list = list()
        TA_eq3_list = list()

        for transient_asym_att_xi in transient_asym_att_x:
            """For forward direction."""
            # first index on the right hand side a the difficult splice
            # Deal with connector outside of fiber
            if transient_asym_att_xi >= x[-1]:
                ix_ta_ix0 = x.size
            elif transient_asym_att_xi <= x[0]:
                ix_ta_ix0 = 0
            else:
                ix_ta_ix0 = np.flatnonzero(
                    x >= transient_asym_att_xi)[0]

            # TAF1 and TAF2 in EQ1
            data_taf = np.repeat(
                -np.array(hix >= ix_ta_ix0, dtype=float) +
                np.array(tix >= ix_ta_ix0, dtype=float), nt)
            row_taf = np.arange(nt * npair)
            col_taf = np.tile(np.arange(nt, dtype=int), npair)
            mask_taf = data_taf.astype(bool)  # only store non-zeros in sparse m
            TA_eq1_list.append(sp.coo_matrix(
                    (data_taf[mask_taf], (row_taf[mask_taf],
                                          col_taf[mask_taf])),
                    shape=(nt * npair, 2 * nt),
                    copy=False))

            # TAB1 and TAB2 in EQ2
            data_tab = np.repeat(
                -np.array(hix < ix_ta_ix0, dtype=float) +
                np.array(tix < ix_ta_ix0, dtype=float), nt)
            row_tab = np.arange(nt * npair)
            col_tab = np.tile(np.arange(nt, 2 * nt, dtype=int), npair)
            mask_tab = data_tab.astype(bool)  # only store non-zeros in sparse m
            TA_eq2_list.append(sp.coo_matrix(
                    (data_tab[mask_tab], (row_tab[mask_tab],
                                          col_tab[mask_tab])),
                    shape=(nt * npair, 2 * nt),
                    copy=False))

            data_taf = np.repeat(
                np.array(ix_match_not_cal >= ix_ta_ix0, dtype=float) / 2, nt)
            data_tab = np.repeat(
                -np.array(ix_match_not_cal < ix_ta_ix0, dtype=float) / 2, nt)
            row_ta = np.arange(nt * nx_nm)
            col_taf = np.tile(np.arange(nt, dtype=int), nx_nm)
            col_tab = np.tile(np.arange(nt, 2 * nt, dtype=int), nx_nm)
            mask_taf = data_taf.astype(bool)  # only store non-zeros in sparse m
            mask_tab = data_tab.astype(bool)  # only store non-zeros in sparse m
            TA_eq3_list.append(sp.coo_matrix(
                    (np.concatenate((data_taf[mask_taf], data_tab[mask_tab])),
                     (np.concatenate((row_ta[mask_taf], row_ta[mask_tab])),
                      np.concatenate((col_taf[mask_taf], col_tab[mask_tab])))),
                    shape=(nt * nx_nm, 2 * nt),
                    copy=False))

        Z_TA_eq1 = sp.hstack(TA_eq1_list)
        Z_TA_eq2 = sp.hstack(TA_eq2_list)
        Z_TA_eq3 = sp.hstack(TA_eq3_list)

    else:
        Z_TA_eq1 = sp.coo_matrix(([], ([], [])), shape=(nt * npair, 0))
        Z_TA_eq2 = sp.coo_matrix(([], ([], [])), shape=(nt * npair, 0))
        Z_TA_eq3 = sp.coo_matrix(([], ([], [])), shape=(nt * nx_nm, 0))

    return (E_match_F, E_match_B, E_match_no_cal, Z_TA_eq1, Z_TA_eq2,
            Z_TA_eq3, d_no_cal, ix_from_cal_match_to_glob, ix_match_not_cal,
            Zero_eq12_gamma, Zero_eq3_gamma, Zero_d_eq12)


def construct_submatrices(nt, nx, st_label, ds, transient_asym_att_x, x_sec):
    """Wrapped in a function to reduce memory usage.
    E is zero at the first index of the reference section (ds_sec)
    Constructing:
    Z_gamma (nt * nx, 1). Data: positive 1/temp
    Z_D (nt * nx, nt). Data: ones
    E (nt * nx, nx). Data: ones
    Zero_gamma (nt * nx, 1)
    zero_d (nt * nx, nt)
    Z_TA_fw (nt * nx, nta * 2 * nt) minus ones
    Z_TA_bw (nt * nx, nta * 2 * nt) minus ones

    I_fw = 1/Tref*gamma - D_fw - E - TA_fw
    I_bw = 1/Tref*gamma - D_bw + E - TA_bw
    """

    # Z \gamma  # Eq.47
    cal_ref = np.array(ds.ufunc_per_section(
        label=st_label, ref_temp_broadcasted=True, calc_per='all'))
    data_gamma = 1 / (cal_ref.ravel() + 273.15)  # gamma
    coord_gamma_row = np.arange(nt * nx, dtype=int)
    coord_gamma_col = np.zeros(nt * nx, dtype=int)
    Z_gamma = sp.coo_matrix(
        (data_gamma, (coord_gamma_row, coord_gamma_col)),
        shape=(nt * nx, 1),
        copy=False)

    # Z D  # Eq.47
    data_c = np.ones(nt * nx, dtype=float)
    coord_c_row = np.arange(nt * nx, dtype=int)
    coord_c_col = np.tile(np.arange(nt, dtype=int), nx)
    Z_D = sp.coo_matrix(
        (data_c, (coord_c_row, coord_c_col)),
        shape=(nt * nx, nt),
        copy=False)
    # E  # Eq.47
    # E is 0 at ix=0
    data_c = np.ones(nt * (nx - 1), dtype=float)
    coord_c_row = np.arange(nt, nt * nx, dtype=int)
    coord_c_col = np.repeat(np.arange(nx - 1, dtype=int), nt)
    E = sp.coo_matrix(
        (data_c, (coord_c_row, coord_c_col)),
        shape=(nt * nx, (nx - 1)),
        copy=False)
    # Zero  # Eq.45
    Zero_d = sp.coo_matrix(([], ([], [])), shape=(nt * nx, nt))
    # Zero_E = sp.coo_matrix(([], ([], [])), shape=(nt * nx, (nx - 1)))
    if transient_asym_att_x:
        # unpublished BdT

        TA_fw_list = list()
        TA_bw_list = list()

        for transient_asym_att_xi in transient_asym_att_x:
            """For forward direction. """
            # first index on the right hand side a the difficult splice
            # Deal with connector outside of fiber
            if transient_asym_att_xi >= x_sec[-1]:
                ix_sec_ta_ix0 = nx
            elif transient_asym_att_xi <= x_sec[0]:
                ix_sec_ta_ix0 = 0
            else:
                ix_sec_ta_ix0 = np.flatnonzero(
                    x_sec >= transient_asym_att_xi)[0]

            # Data is -1 for both forward and backward
            # I_fw = 1/Tref*gamma - D_fw - E - TA_fw. Eq40
            data_ta_fw = -np.ones(nt * (nx - ix_sec_ta_ix0), dtype=float)
            # skip ix_sec_ta_ix0 locations, because they are upstream of
            # the connector.
            coord_ta_fw_row = np.arange(
                nt * ix_sec_ta_ix0, nt * nx, dtype=int)
            # nt parameters
            coord_ta_fw_col = np.tile(
                np.arange(nt, dtype=int), nx - ix_sec_ta_ix0)
            TA_fw_list.append(sp.coo_matrix(  # TA_fw
                    (data_ta_fw, (coord_ta_fw_row, coord_ta_fw_col)),
                    shape=(nt * nx, 2 * nt),
                    copy=False))

            # I_bw = 1/Tref*gamma - D_bw + E - TA_bw. Eq41
            data_ta_bw = -np.ones(nt * ix_sec_ta_ix0, dtype=float)
            coord_ta_bw_row = np.arange(nt * ix_sec_ta_ix0, dtype=int)
            coord_ta_bw_col = np.tile(np.arange(nt, 2 * nt, dtype=int),
                                      ix_sec_ta_ix0)
            TA_bw_list.append(sp.coo_matrix(  # TA_bw
                    (data_ta_bw, (coord_ta_bw_row, coord_ta_bw_col)),
                    shape=(nt * nx, 2 * nt),
                    copy=False))
        Z_TA_fw = sp.hstack(TA_fw_list)
        Z_TA_bw = sp.hstack(TA_bw_list)

    else:
        Z_TA_fw = sp.coo_matrix(([], ([], [])), shape=(nt * nx, 0))
        Z_TA_bw = sp.coo_matrix(([], ([], [])), shape=(nt * nx, 0))

    return E, Z_D, Z_gamma, Zero_d, Z_TA_fw, Z_TA_bw


def wls_sparse(X, y, w=1., calc_cov=False, verbose=False, **kwargs):
    """

    Parameters
    ----------
    X
    y
    w
    calc_cov
    verbose
    kwargs

    Returns
    -------

    """
    # The var returned by ln.lsqr is normalized by the variance of the error. To
    # obtain the correct variance, it needs to be scaled by the variance of the error.

    if w is None:  # gracefully default to unweighted
        w = 1.

    w_std = np.asarray(np.sqrt(w))
    wy = np.asarray(w_std * y)

    w_std = np.broadcast_to(
        np.atleast_2d(np.squeeze(w_std)).T, (X.shape[0], 1))

    if not sp.issparse(X):
        wX = w_std * X
    else:
        wX = X.multiply(w_std)

    # precision up to 10th decimal. So that the temperature is approximately
    # estimated with 8 decimal precision.
    # noinspection PyTypeChecker
    out_sol = ln.lsqr(wX, wy, show=verbose, calc_var=True,
                      atol=1.0e-16, btol=1.0e-16, **kwargs)

    p_sol = out_sol[0]

    # The residual degree of freedom, defined as the number of observations
    # minus the rank of the regressor matrix.
    nobs = len(y)
    npar = X.shape[1]  # ==rank

    degrees_of_freedom_err = nobs - npar
    # wresid = np.exp(wy) - np.exp(wX.dot(p_sol))  # this option is better.
    # difference is small
    wresid = wy - wX.dot(p_sol)  # this option is done by statsmodel
    err_var = np.dot(wresid, wresid) / degrees_of_freedom_err

    if calc_cov:
        # assert np.any()
        arg = wX.T.dot(wX)

        if sp.issparse(arg):
            # arg is square of size double: 1 + nt + no; single: 2 : nt
            # arg_inv = np.linalg.inv(arg.toarray())
            arg_inv = np.linalg.lstsq(
                arg.todense(), np.eye(npar), rcond=None)[0]
        else:
            # arg_inv = np.linalg.inv(arg)
            arg_inv = np.linalg.lstsq(
                arg, np.eye(npar), rcond=None)[0]

        # for tall systems pinv (approximate) is recommended above inv
        # https://vene.ro/blog/inverses-pseudoinverses-numerical-issues-spee
        # d-symmetry.html
        # but better to solve with eye
        # p_cov = np.array(np.linalg.pinv(arg) * err_var)
        # arg_inv = np.linalg.pinv(arg)
        # else:
        #     try:
        #         arg_inv = np.linalg.lstsq(arg, np.eye(nobs), rcond=None)[0]
        #
        #     except MemoryError:
        #         print('Try calc_cov = False and p_cov = np.diag(p_var); '
        #               'And neglect the covariances.')
        #         arg_inv = np.linalg.lstsq(arg, np.eye(nobs), rcond=None)[0]

        p_cov = np.array(arg_inv * err_var)
        p_var = np.diagonal(p_cov)

        assert np.all(p_var >= 0), 'Unable to invert the matrix' + str(p_var)

        return p_sol, p_var, p_cov

    else:
        p_var = out_sol[-1] * err_var  # normalized covariance
        return p_sol, p_var


def wls_stats(X, y, w=1., calc_cov=False, verbose=False):
    """

    Parameters
    ----------
    X
    y
    w
    calc_cov
    verbose

    Returns
    -------

    """
    import statsmodels.api as sm

    y = np.asarray(y)
    w = np.asarray(w)

    if sp.issparse(X):
        X = X.toarray()

    mod_wls = sm.WLS(y, X, weights=w)
    res_wls = mod_wls.fit()

    if verbose:
        print(res_wls.summary())

    p_sol = res_wls.params
    p_cov = res_wls.cov_params()
    p_var = res_wls.bse**2

    if calc_cov:
        return p_sol, p_var, p_cov
    else:
        return p_sol, p_var


def calc_alpha_double(
        mode,
        ds,
        st_label,
        ast_label,
        rst_label,
        rast_label,
        st_var=None,
        ast_var=None,
        rst_var=None,
        rast_var=None,
        D_F_label=None,
        D_B_label=None,
        D_F_var_label=None,
        D_B_var_label=None,
        ix_alpha_is_zero=-1,
        transient_asym_att_x=None,
        talpha_fw=None,
        talpha_bw=None,
        talpha_fw_var=None,
        talpha_bw_var=None):
    """Eq.50 if weighted least squares"""
    assert ix_alpha_is_zero >= 0, 'Define ix_alpha_is_zero' + \
                                  str(ix_alpha_is_zero)

    time_dim = ds.get_time_dim()

    if st_var is not None:
        if callable(st_var):
            st_var_val = st_var(ds[st_label])
        else:
            st_var_val = np.asarray(st_var)
        if callable(ast_var):
            ast_var_val = ast_var(ds[ast_label])
        else:
            ast_var_val = np.asarray(ast_var)
        if callable(rst_var):
            rst_var_val = rst_var(ds[rst_label])
        else:
            rst_var_val = np.asarray(rst_var)
        if callable(rast_var):
            rast_var_val = rast_var(ds[rast_label])
        else:
            rast_var_val = np.asarray(rast_var)

        i_var_fw = ds.i_var(
            st_var_val,
            ast_var_val,
            st_label=st_label,
            ast_label=ast_label)
        i_var_bw = ds.i_var(
            rst_var_val,
            rast_var_val,
            st_label=rst_label,
            ast_label=rast_label)

        i_fw = np.log(ds[st_label] / ds[ast_label])
        i_bw = np.log(ds[rst_label] / ds[rast_label])

        if mode == 'guess':
            A_var = (i_var_fw + i_var_bw) / 2
            A = (i_bw - i_fw) / 2

        elif mode == 'exact':
            D_F = ds[D_F_label]
            D_B = ds[D_B_label]
            D_F_var = ds[D_F_var_label]
            D_B_var = ds[D_B_var_label]

            if transient_asym_att_x:
                # Can be improved by including covariances. That reduces the
                # uncert.

                ta_arr_fw = np.zeros((ds.x.size, ds[time_dim].size))
                ta_arr_fw_var = np.zeros((ds.x.size, ds[time_dim].size))
                for tai, taxi, tai_var in zip(talpha_fw.T, transient_asym_att_x,
                                              talpha_fw_var.T):
                    ta_arr_fw[ds.x.values >= taxi] = \
                        ta_arr_fw[ds.x.values >= taxi] + tai
                    ta_arr_fw_var[ds.x.values >= taxi] = \
                        ta_arr_fw_var[ds.x.values >= taxi] + tai_var

                ta_arr_bw = np.zeros((ds.x.size, ds[time_dim].size))
                ta_arr_bw_var = np.zeros((ds.x.size, ds[time_dim].size))
                for tai, taxi, tai_var in zip(talpha_bw.T, transient_asym_att_x,
                                              talpha_bw_var.T):
                    ta_arr_bw[ds.x.values < taxi] = \
                        ta_arr_bw[ds.x.values < taxi] + tai
                    ta_arr_bw_var[ds.x.values < taxi] = \
                        ta_arr_bw_var[ds.x.values < taxi] + tai_var

                A_var = (i_var_fw + i_var_bw + D_B_var + D_F_var +
                         ta_arr_fw_var + ta_arr_bw_var) / 2
                A = (i_bw - i_fw) / 2 + (D_B - D_F) / 2 + (ta_arr_bw -
                                                           ta_arr_fw) / 2

            else:
                A_var = (i_var_fw + i_var_bw + D_B_var + D_F_var) / 2
                A = (i_bw - i_fw) / 2 + (D_B - D_F) / 2

        E_var = 1 / (1 / A_var).sum(dim=time_dim)
        E = (A / A_var).sum(dim=time_dim) * E_var

    else:
        i_fw = np.log(ds[st_label] / ds[ast_label])
        i_bw = np.log(ds[rst_label] / ds[rast_label])

        if mode == 'guess':
            A = (i_bw - i_fw) / 2
        elif mode == 'exact':
            D_F = ds[D_F_label]
            D_B = ds[D_B_label]
            A = (i_bw - i_fw) / 2 + (D_B - D_F) / 2

        E_var = A.var(dim=time_dim)
        E = A.mean(dim=time_dim)

    # E is defined zero at the first index of the reference sections
    if mode == 'guess':
        E -= E.isel(x=ix_alpha_is_zero)

    # assert np.abs(E.isel(x=ix_alpha_is_zero)) < 1e-8, \
    #     'Something went wrong in the estimation of d_f and d_b: ' + str(E)

    return E, E_var


def match_sections(ds, matching_sections):
    """
    Matches location indices of two sections.
    Parameters
    ----------
    ds
    matching_sections : List[Tuple[slice, slice, bool]]
        Provide a list of tuples. A tuple per matching section. Each tuple
        has three items. The first two items are the slices of the sections
        that are matched. The third item is a boolean and is True if the two
        sections have a reverse direction ("J-configuration"), most common.
<<<<<<< HEAD

=======
>>>>>>> 5cf85883
    Returns
    -------
    matching_indices : array-like
        Is an array of size (np, 2), where np is the number of paired
        locations. The array contains indices to locations along the fiber.
    """
    for hslice, tslice, reverse_flag in matching_sections:
        hxs = ds.x.sel(x=hslice).size
        txs = ds.x.sel(x=tslice).size

        assert hxs == txs, 'the two sections do not have matching ' \
                           'number of items: ' + str(hslice) + 'size: ' + \
                           str(hxs) + str(tslice) + 'size: ' + str(txs)

    hix = ds.ufunc_per_section(
        sections={0: [i[0] for i in matching_sections]},
        x_indices=True,
        calc_per='all')

    tixl = []
    for _, tslice, reverse_flag in matching_sections:
        ixi = ds.ufunc_per_section(
            sections={0: [tslice]},
            x_indices=True,
            calc_per='all')

        if reverse_flag:
            tixl.append(ixi[::-1])
        else:
            tixl.append(ixi)

    tix = np.concatenate(tixl)

    return np.stack((hix, tix)).T<|MERGE_RESOLUTION|>--- conflicted
+++ resolved
@@ -1284,10 +1284,7 @@
         has three items. The first two items are the slices of the sections
         that are matched. The third item is a boolean and is True if the two
         sections have a reverse direction ("J-configuration"), most common.
-<<<<<<< HEAD
-
-=======
->>>>>>> 5cf85883
+
     Returns
     -------
     matching_indices : array-like
